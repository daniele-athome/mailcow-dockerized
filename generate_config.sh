--- conflicted
+++ resolved
@@ -59,12 +59,6 @@
 fi
 
 detect_bad_asn() {
-<<<<<<< HEAD
-  if curl -s http://fuzzy.mailcow.email/asn_list.txt | grep $(whois -h whois.radb.net $(curl -s http://ipv4.mailcow.email) | grep -i origin | tr -s " " | cut -d " " -f2 | head -1) > /dev/null; then
-    if ! $SPAMHAUS_DQS_KEY; then
-      echo -e "\e[31mYour server's public IP uses an AS that is blocked by Spamhaus to use their DNS blocklists for Postfix."
-      echo -e "\e[31mmailcow did not detected a value for the variable SPAMHAUS_DQS_KEY inside mailcow.conf!"
-=======
   echo -e "\e[33mDetecting if your IP is listed on Spamhaus Bad ASN List...\e[0m"
   response=$(curl --connect-timeout 15 --retry 5 --max-time 30 -s -o /dev/null -w "%{http_code}" "https://asn-check.mailcow.email")
   if [ "$response" -eq 403 ]; then
@@ -75,7 +69,6 @@
       echo ""
       echo -e "\e[33mTo use the Spamhaus DNS Blocklists again, you will need to create a FREE account for their Data Query Service (DQS) at: https://www.spamhaus.com/free-trial/sign-up-for-a-free-data-query-service-account\e[0m"
       echo -e "\e[33mOnce done, enter your DQS API key in mailcow.conf and mailcow will do the rest for you!\e[0m"
->>>>>>> 525364ba
       echo ""
       sleep 2
 
