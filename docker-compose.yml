--- conflicted
+++ resolved
@@ -510,11 +510,7 @@
             - watchdog
 
     dockerapi-mailcow:
-<<<<<<< HEAD
-      image: mailcow/dockerapi:1.43
-=======
       image: mailcow/dockerapi:2.0
->>>>>>> aa7888c3
       security_opt:
         - label=disable
       restart: always
