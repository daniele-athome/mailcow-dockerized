--- conflicted
+++ resolved
@@ -192,11 +192,7 @@
             - phpfpm
 
     sogo-mailcow:
-<<<<<<< HEAD
-      image: mailcow/sogo:nightly-20240819
-=======
-      image: mailcow/sogo:1.126
->>>>>>> 29d8cfe2
+      image: mailcow/sogo:nightly-20240905
       environment:
         - DBNAME=${DBNAME}
         - DBUSER=${DBUSER}
