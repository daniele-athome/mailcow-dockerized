<?php
/*
 * English language file
 */

$lang['footer']['loading'] = "Please wait...";
$lang['header']['restart_sogo'] = 'Restart SOGo';
$lang['footer']['restart_sogo'] = 'Restart SOGo';
$lang['footer']['restart_now'] = 'Restart now';
$lang['footer']['restart_sogo_info'] = 'Some tasks, e.g. adding a domain, require you to restart SOGo to catch changes made in the mailcow UI.<br><br><b>Important:</b> A graceful restart may take a while to complete, please wait for it to finish.';

$lang['footer']['confirm_delete'] = 'Confirm deletion';
$lang['footer']['delete_these_items'] = 'Please confirm your changes to the following object id:';
$lang['footer']['delete_now'] = 'Delete now';
$lang['footer']['cancel'] = 'Cancel';

$lang['dkim']['confirm'] = "Are you sure?";
$lang['danger']['dkim_not_found'] = "DKIM key not found";
$lang['danger']['dkim_remove_failed'] = "Cannot remove selected DKIM key";
$lang['danger']['dkim_add_failed'] = "Cannot add given DKIM key";
$lang['danger']['dkim_domain_or_sel_invalid'] = "DKIM domain or selector invalid";
$lang['danger']['dkim_key_length_invalid'] = "DKIM key length invalid";
$lang['success']['dkim_removed'] = "DKIM key %s has been removed";
$lang['success']['dkim_added'] = "DKIM key has been saved";
$lang['danger']['access_denied'] = "Access denied or invalid form data";
$lang['danger']['whitelist_from_invalid'] = "Whitelist entry invalid";
$lang['danger']['domain_invalid'] = "Domain name is invalid";
$lang['danger']['mailbox_quota_exceeds_domain_quota'] = "Max. quota exceeds domain quota limit";
$lang['danger']['object_is_not_numeric'] = "Value %s is not numeric";
$lang['success']['domain_added'] = "Added domain %s";
$lang['success']['items_deleted'] = "Item %s successfully deleted";
$lang['danger']['alias_empty'] = "Alias address must not be empty";
$lang['danger']['last_key'] = 'Last key cannot be deleted';
$lang['danger']['goto_empty'] = "Goto address must not be empty";
$lang['danger']['policy_list_from_exists'] = "A record with given name exists";
$lang['danger']['policy_list_from_invalid'] = "Record has invalid format";
$lang['danger']['whitelist_exists'] = "A whitelist record with that name exists";
$lang['danger']['whitelist_from_invalid'] = "Whitelist record has invalid format";
$lang['danger']['alias_invalid'] = "Alias address is invalid";
$lang['danger']['goto_invalid'] = "Goto address is invalid";
$lang['danger']['alias_domain_invalid'] = "Alias domain is invalid";
$lang['danger']['target_domain_invalid'] = "Goto domain is invalid";
$lang['danger']['object_exists'] = "Object %s already exists";
$lang['danger']['domain_exists'] = "Domain %s already exists";
$lang['danger']['alias_goto_identical'] = "Alias and goto address must not be identical";
$lang['danger']['aliasd_targetd_identical'] = "Alias domain must not be equal to target domain";
$lang['danger']['maxquota_empty'] = 'Max. quota per mailbox must not be 0.';
$lang['success']['alias_added'] = "Alias address/es has/have been added";
$lang['success']['alias_modified'] = "Changes to alias/es %s have been saved";
$lang['success']['aliasd_modified'] = "Changes to alias domain have been saved";
$lang['success']['mailbox_modified'] = "Changes to mailbox %s have been saved";
$lang['success']['resource_modified'] = "Changes to mailbox %s have been saved";
$lang['success']['object_modified'] = "Changes to object %s have been saved";
$lang['success']['f2b_modified'] = "Changes to Fail2ban parameters have been saved";
$lang['success']['msg_size_saved'] = "Message size limit has been set";
$lang['danger']['aliasd_not_found'] = "Alias domain not found";
$lang['danger']['targetd_not_found'] = "Target domain not found";
$lang['danger']['aliasd_exists'] = "Alias domain already exists";
$lang['success']['aliasd_added'] = "Added alias domain %s";
$lang['success']['aliasd_modified'] = "Changes to alias domain %s have been saved";
$lang['success']['domain_modified'] = "Changes to domain %s have been saved";
$lang['success']['domain_admin_modified'] = "Changes to domain administrator %s have been saved";
$lang['success']['domain_admin_added'] = "Domain administrator %s has been added";
$lang['success']['changes_general'] = 'Changes have been saved';
$lang['success']['admin_modified'] = "Changes to administrator have been saved";
$lang['danger']['exit_code_not_null'] = "Error: Exit code was %d";
$lang['danger']['mailbox_not_available'] = "Mailbox not available";
$lang['danger']['username_invalid'] = "Username cannot be used";
$lang['danger']['password_mismatch'] = "Confirmation password is not identical";
$lang['danger']['password_complexity'] = "Password does not meet the policy";
$lang['danger']['password_empty'] = "Password must not be empty";
$lang['danger']['login_failed'] = "Login failed";
$lang['danger']['mailbox_invalid'] = "Mailbox name is invalid";
$lang['danger']['description_invalid'] = 'Resource description is invalid';
$lang['danger']['resource_invalid'] = "Resource name is invalid";
$lang['danger']['mailbox_invalid_suggest'] = 'Mailbox name is invalid, did you mean to type "%s"?';
$lang['danger']['is_alias'] = "%s is already known as an alias address";
$lang['danger']['is_alias_or_mailbox'] = "%s is already known as an alias or a mailbox";
$lang['danger']['is_spam_alias'] = "%s is already known as a spam alias address";
$lang['danger']['quota_not_0_not_numeric'] = "Quota must be numeric and >= 0";
$lang['danger']['domain_not_found'] = 'Domain %s not found';
$lang['danger']['max_mailbox_exceeded'] = "Max. mailboxes exceeded (%d of %d)";
$lang['danger']['max_alias_exceeded'] = 'Max. aliases exceeded';
$lang['danger']['mailbox_quota_exceeded'] = "Quota exceeds the domain limit (max. %d MiB)";
$lang['danger']['mailbox_quota_left_exceeded'] = "Not enough space left (space left: %d MiB)";
$lang['success']['mailbox_added'] = "Mailbox %s has been added";
$lang['success']['resource_added'] = "Resource %s has been added";
$lang['success']['domain_removed'] = "Domain %s has been removed";
$lang['success']['alias_removed'] = "Alias %s has been removed";
$lang['success']['alias_domain_removed'] = "Alias domain %s has been removed";
$lang['success']['domain_admin_removed'] = "Domain administrator %s has been removed";
$lang['success']['mailbox_removed'] = "Mailbox %s has been removed";
$lang['success']['eas_reset'] = "ActiveSync devices for user %s were reset";
$lang['success']['resource_removed'] = "Resource %s has been removed";
$lang['danger']['max_quota_in_use'] = "Mailbox quota must be greater or equal to %d MiB";
$lang['danger']['domain_quota_m_in_use'] = "Domain quota must be greater or equal to %s MiB";
$lang['danger']['mailboxes_in_use'] = "Max. mailboxes must be greater or equal to %d";
$lang['danger']['aliases_in_use'] = "Max. aliases must be greater or equal to %d";
$lang['danger']['sender_acl_invalid'] = "Sender ACL value is invalid";
$lang['danger']['domain_not_empty'] = "Cannot remove non-empty domain";
$lang['warning']['spam_alias_temp_error'] = "Temporary error: Cannot add spam alias, please try again later.";
$lang['danger']['spam_alias_max_exceeded'] = "Max. allowed spam alias addresses exceeded";
$lang['danger']['validity_missing'] = 'Please assign a period of validity';
$lang['user']['on'] = "On";
$lang['user']['off'] = "Off";
$lang['user']['messages'] = "messages"; // "123 messages"
$lang['user']['in_use'] = "Used";
$lang['user']['user_change_fn'] = "";
$lang['user']['user_settings'] = 'User settings';
$lang['user']['mailbox_settings'] = 'Mailbox settings';
$lang['user']['mailbox_details'] = 'Mailbox details';
$lang['user']['change_password'] = 'Change password';
$lang['user']['new_password'] = 'New password';
$lang['user']['save_changes'] = 'Save changes';
$lang['user']['password_now'] = 'Current password (confirm changes)';
$lang['user']['new_password_repeat'] = 'Confirmation password (repeat)';
$lang['user']['new_password_description'] = 'Requirement: 6 characters long, letters and numbers.';
$lang['user']['did_you_know'] = '<b>Did you know?</b> You can use tags in your email address ("me+<b>privat</b>@example.com") to move messages to a folder automatically (example: "privat").';
$lang['user']['spam_aliases'] = 'Temporary email aliases';
$lang['user']['alias'] = 'Alias';
$lang['user']['aliases'] = 'Aliases';
$lang['user']['domain_aliases'] = 'Domain alias addresses';
$lang['user']['is_catch_all'] = 'Catch-all for domain/s';
$lang['user']['aliases_also_send_as'] = 'Also allowed to send as user';
$lang['user']['aliases_send_as_all'] = 'Do not check sender access for the following domain(s) and its alias domains';
$lang['user']['alias_create_random'] = 'Generate random alias';
$lang['user']['alias_extend_all'] = 'Extend aliases by 1 hour';
$lang['user']['alias_valid_until'] = 'Valid until';
$lang['user']['alias_remove_all'] = 'Remove all aliases';
$lang['user']['alias_time_left'] = 'Time left';
$lang['user']['alias_full_date'] = 'd.m.Y, H:i:s T';
$lang['user']['syncjob_full_date'] = 'd.m.Y, H:i:s T';
$lang['user']['alias_select_validity'] = 'Period of validity';
$lang['user']['sync_jobs'] = 'Sync jobs';
$lang['user']['hour'] = 'Hour';
$lang['user']['hours'] = 'Hours';
$lang['user']['day'] = 'Day';
$lang['user']['week'] = 'Week';
$lang['user']['weeks'] = 'Weeks';
$lang['user']['spamfilter'] = 'Spam filter';
$lang['admin']['spamfilter'] = 'Spam filter';
$lang['user']['spamfilter_wl'] = 'Whitelist';
$lang['user']['spamfilter_wl_desc'] = 'Whitelisted email addresses to <b>never</b> classify as spam. Wildcards maybe used.';
$lang['user']['spamfilter_bl'] = 'Blacklist';
$lang['user']['spamfilter_bl_desc'] = 'Blacklisted email addresses to <b>always</b> classify as spam and reject. Wildcards maybe used.';
$lang['user']['spamfilter_behavior'] = 'Rating';
$lang['user']['spamfilter_table_rule'] = 'Rule';
$lang['user']['spamfilter_table_action'] = 'Action';
$lang['user']['spamfilter_table_empty'] = 'No data to display';
$lang['user']['spamfilter_table_remove'] = 'remove';
$lang['user']['spamfilter_table_add'] = 'Add item';
$lang['user']['spamfilter_default_score'] = 'Spam score:';
$lang['user']['spamfilter_green'] = 'Green: this message is not spam';
$lang['user']['spamfilter_yellow'] = 'Yellow: this message may be spam, will be tagged as spam and moved to your junk folder';
$lang['user']['spamfilter_red'] = 'Red: This message is spam and will be rejected by the server';
$lang['user']['spamfilter_default_score'] = 'Default values:';
$lang['user']['spamfilter_hint'] = 'The first value describes the "low spam score", the second represents the "high spam score".';
$lang['user']['spamfilter_table_domain_policy'] = "n/a (domain policy)";

$lang['user']['tls_policy_warning'] = '<strong>Warning:</strong> If you decide to enforce encrypted mail transfer, you may lose emails.<br>Messages to not satisfy the policy will be bounced with a hard fail by the mail system.<br>This option applies to your primary email address (login name), all addresses derived from alias domains as well as alias addresses <b>with only this single mailbox</b> as target.';
$lang['user']['tls_policy'] = 'Encryption policy';
$lang['user']['tls_enforce_in'] = 'Enforce TLS incoming';
$lang['user']['tls_enforce_out'] = 'Enforce TLS outgoing';
$lang['user']['no_record'] = 'No record';

$lang['user']['misc_settings'] = 'Other profile settings';
$lang['user']['misc_delete_profile'] = 'Other profile settings';

$lang['user']['tag_handling'] = 'Set handling for tagged mail';
$lang['user']['tag_in_subfolder'] = 'In subfolder';
$lang['user']['tag_in_subject'] = 'In subject';
$lang['user']['tag_help_explain'] = 'In subfolder: a new subfolder named after the tag will be created below INBOX ("INBOX/Facebook").<br>
In subject: the tags name will be prepended to the mails subject, example: "[Facebook] Meine Neuigkeiten".';
$lang['user']['tag_help_example'] = 'Example for a tagged email address: ich<b>+Facebook</b>@example.org';
$lang['user']['eas_reset'] = 'Reset ActiveSync device cache';
$lang['user']['eas_reset_now'] = 'Reset now';
$lang['user']['eas_reset_help'] = 'In many cases a device cache reset will help to recover a broken ActiveSync profile.<br><b>Attention:</b> All elements will be redownloaded!';

$lang['user']['encryption'] = 'Encryption';
$lang['user']['username'] = 'Username';
$lang['user']['password'] = 'Password';
$lang['user']['last_run'] = 'Last run';
$lang['user']['excludes'] = 'Excludes';
$lang['user']['interval'] = 'Interval';
$lang['user']['active'] = 'Active';
$lang['user']['action'] = 'Action';
$lang['user']['edit'] = 'Edit';
$lang['user']['remove'] = 'Remove';
$lang['user']['delete_now'] = 'Remove now';
$lang['user']['create_syncjob'] = 'Create new sync job';

$lang['start']['dashboard'] = '%s - dashboard';
$lang['start']['start_rc'] = 'Open Roundcube';
$lang['start']['start_sogo'] = 'Open SOGo';
$lang['start']['mailcow_apps_detail'] = 'Use a mailcow app to access your mails, calendar, contacts and more.';
$lang['start']['mailcow_panel'] = 'Start mailcow UI';
$lang['start']['mailcow_panel_description'] = 'The mailcow UI is available for administrators and mailbox users.';
$lang['start']['mailcow_panel_detail'] = '<b>Domain administrators</b> create, modify or delete mailboxes and aliases, change domains and read further information about their assigned domains.<br>
	<b>Mailbox users</b> are able to create time-limited aliases (spam aliases), change their password and spam filter settings.';
$lang['start']['recommended_config'] = 'Recommended configuration (without ActiveSync)';
$lang['start']['imap_smtp_server'] = 'IMAP- and SMTP server data';
$lang['start']['imap_smtp_server_description'] = 'For the best experience we recommend to use <a href="%s" target="_blank"><b>Mozilla Thunderbird</b></a>.';
$lang['start']['imap_smtp_server_badge'] = 'Read/Write emails';
$lang['start']['imap_smtp_server_auth_info'] = 'Please use your full email address and the PLAIN authentication mechanism.<br>
Your login data will be encrypted by the server-side mandatory encryption.';
$lang['start']['managesieve'] = 'ManageSieve';
$lang['start']['managesieve_badge'] = 'Email filter';
$lang['start']['managesieve_description'] = 'Please use <b>Mozilla Thunderbird</b> with the <a style="text-decoration:none" target="_blank" href="%s"><b>nightly sieve extension</b></a>.<br>Start Thunderbird, open the add-on settings and drop the newly downloaded xpi file into the opened window.<br>The server name is <b>%s</b>, use port <b>4190</b> if you are asked for. The login data match your email login.';
$lang['start']['service'] = 'Service';
$lang['start']['encryption'] = 'Encryption method';
$lang['start']['help'] = 'Show/Hide help panel';
$lang['start']['hostname'] = 'Hostname';
$lang['start']['port'] = 'Port';
$lang['start']['footer'] = '';
$lang['header']['mailcow_settings'] = 'Configuration';
$lang['header']['administration'] = 'Administration';
$lang['header']['mailboxes'] = 'Mailboxes';
$lang['header']['user_settings'] = 'User settings';
$lang['header']['diagnostics'] = 'Diagnostics';
$lang['header']['login'] = 'Login';
$lang['header']['logged_in_as_logout'] = 'Logged in as <b>%s</b> (logout)';
$lang['header']['logged_in_as_logout_dual'] = 'Logged in as <b>%s <span class="text-info">[%s]</span></b>';
$lang['header']['locale'] = 'Language';
$lang['mailbox']['domain'] = 'Domain';
$lang['mailbox']['spam_aliases'] = 'Temp. alias';
$lang['mailbox']['multiple_bookings'] = 'Multiple bookings';
$lang['mailbox']['kind'] = 'Kind';
$lang['mailbox']['description'] = 'Description';
$lang['mailbox']['alias'] = 'Alias';
$lang['mailbox']['resource_name'] = 'Resource name';
$lang['mailbox']['aliases'] = 'Aliases';
$lang['mailbox']['domains'] = 'Domains';
$lang['mailbox']['mailboxes'] = 'Mailboxes';
$lang['mailbox']['resources'] = 'Resources';
$lang['mailbox']['mailbox_quota'] = 'Max. size of a mailbox';
$lang['mailbox']['domain_quota'] = 'Quota';
$lang['mailbox']['active'] = 'Active';
$lang['mailbox']['action'] = 'Action';
$lang['mailbox']['ratelimit'] = 'Outgoing rate limit/h';
$lang['mailbox']['backup_mx'] = 'Backup MX';
$lang['mailbox']['domain_aliases'] = 'Domain aliases';
$lang['mailbox']['target_domain'] = 'Target domain';
$lang['mailbox']['target_address'] = 'Goto address';
$lang['mailbox']['username'] = 'Username';
$lang['mailbox']['fname'] = 'Full name';
$lang['mailbox']['filter_table'] = 'Filter table';
$lang['mailbox']['yes'] = '&#10004;';
$lang['mailbox']['no'] = '&#10008;';
$lang['mailbox']['quota'] = 'Quota';
$lang['mailbox']['in_use'] = 'In use (%)';
$lang['mailbox']['msg_num'] = 'Message #';
$lang['mailbox']['remove'] = 'Remove';
$lang['mailbox']['edit'] = 'Edit';
$lang['mailbox']['archive'] = 'Archive';
$lang['mailbox']['no_record'] = 'No record for object %s';
$lang['mailbox']['no_record_single'] = 'No record';
$lang['mailbox']['add_domain'] = 'Add domain';
$lang['mailbox']['add_domain_alias'] = 'Add domain alias';
$lang['mailbox']['add_mailbox'] = 'Add mailbox';
$lang['mailbox']['add_resource'] = 'Add resource';
$lang['mailbox']['add_alias'] = 'Add alias';
$lang['mailbox']['add_domain_record_first'] = 'Please add a domain first';
$lang['mailbox']['empty'] = 'No results';
$lang['mailbox']['toggle_all'] = 'Toggle all';
$lang['mailbox']['quick_actions'] = 'Actions';
$lang['mailbox']['activate'] = 'Activate';
$lang['mailbox']['deactivate'] = 'Deactivate';

$lang['info']['no_action'] = 'No action applicable';

$lang['delete']['title'] = 'Remove object';
$lang['delete']['remove_domain_warning'] = '<b>Warning:</b> You are about to remove the domain <b>%s</b>!';
$lang['delete']['remove_syncjob_warning'] = '<b>Warning:</b> You are about to remove a sync job for user <b>%s</b>!';
$lang['delete']['remove_domainalias_warning'] = '<b>Warning:</b> You are about to remove the domain alias <b>%s</b>!';
$lang['delete']['remove_domainadmin_warning'] = '<b>Warning:</b> You are about to remove the domain administrator <b>%s</b>!';
$lang['delete']['remove_alias_warning'] = '<b>Warning:</b> You are about to remove the alias address <b>%s</b>!';
$lang['delete']['remove_mailbox_warning'] = '<b>Warning:</b> You are about to remove the mailbox <b>%s</b>!';
$lang['delete']['remove_mailbox_details'] = 'The mailbox will be <b>purged permanently</b>!';
$lang['delete']['remove_resource_warning'] = '<b>Warning:</b> You are about to remove the resource <b>%s</b>!';
$lang['delete']['remove_resource_details'] = 'The resource will be <b>purged permanently</b>!';
$lang['delete']['remove_domain_details'] = 'This also removes domain aliases.<br><br><b>A domain must be empty to be removed.</b>';
$lang['delete']['remove_syncjob_details'] = 'Objects from this sync job will not be pulled from the remote server anymore.';
$lang['delete']['remove_alias_details'] = 'Users will no longer be able to receive mail for or send mail from this address.</b>';
$lang['delete']['remove_button'] = 'Remove';
$lang['delete']['previous'] = 'Previous page';

$lang['edit']['syncjob'] = 'Edit sync job';
$lang['edit']['save'] = 'Save changes';
$lang['edit']['username'] = 'Username';
$lang['edit']['hostname'] = 'Hostname';
$lang['edit']['encryption'] = 'Encryption';
$lang['edit']['maxage'] = 'Maximum age of messages in days that will be polled from remote<br><small>(0 = ignore age)</small>';
$lang['edit']['subfolder2'] = 'Sync into subfolder on destination<br><small>(empty = do not use subfolder)</small>';
$lang['edit']['mins_interval'] = 'Interval (min)';
$lang['edit']['exclude'] = 'Exclude objects (regex)';
$lang['edit']['save'] = 'Save changes';
$lang['edit']['archive'] = 'Archive access';
$lang['edit']['max_mailboxes'] = 'Max. possible mailboxes';
$lang['edit']['title'] = 'Edit object';
$lang['edit']['target_address'] = 'Goto address/es <small>(comma-separated)</small>';
$lang['edit']['active'] = 'Active';
$lang['edit']['target_domain'] = 'Target domain';
$lang['edit']['password'] = 'Password';
$lang['edit']['ratelimit'] = 'Outgoing rate limit/h';
$lang['danger']['ratelimt_less_one'] = 'Outgoing rate limit/h must not be less than 1';
$lang['edit']['password_repeat'] = 'Confirmation password (repeat)';
$lang['edit']['domain_admin'] = 'Edit domain administrator';
$lang['edit']['domain'] = 'Edit domain';
$lang['edit']['alias_domain'] = 'Alias domain';
$lang['edit']['edit_alias_domain'] = 'Edit Alias domain';
$lang['edit']['domains'] = 'Domains';
$lang['edit']['destroy'] = 'Manual data input';
$lang['edit']['alias'] = 'Edit alias';
$lang['edit']['mailbox'] = 'Edit mailbox';
$lang['edit']['description'] = 'Description';
$lang['edit']['max_aliases'] = 'Max. aliases';
$lang['edit']['max_quota'] = 'Max. quota per mailbox (MiB)';
$lang['edit']['domain_quota'] = 'Domain quota';
$lang['edit']['backup_mx_options'] = 'Backup MX options';
$lang['edit']['relay_domain'] = 'Relay domain';
$lang['edit']['relay_all'] = 'Relay all recipients';
$lang['edit']['dkim_signature'] = 'ARC + DKIM signature';
$lang['edit']['dkim_record_info'] = '<small>Please add a TXT record with the given value to your DNS settings.</small>';
$lang['edit']['relay_all_info'] = '<small>If you choose <b>not</b> to relay all recipients, you will need to add a ("blind") mailbox for every single recipient that should be relayed.</small>';
$lang['edit']['full_name'] = 'Full name';
$lang['edit']['quota_mb'] = 'Quota (MiB)';
$lang['edit']['sender_acl'] = 'Allow to send as';
$lang['edit']['sender_acl_info'] = 'Aliases cannot be deselected.';
$lang['edit']['dkim_txt_name'] = 'TXT record name:';
$lang['edit']['dkim_txt_value'] = 'TXT record value:';
$lang['edit']['previous'] = 'Previous page';
$lang['edit']['unchanged_if_empty'] = 'If unchanged leave blank';
$lang['edit']['dont_check_sender_acl'] = "Disable sender check for domain %s + alias domains";
$lang['edit']['multiple_bookings'] = 'Multiple bookings';
$lang['edit']['kind'] = 'Kind';
$lang['edit']['resource'] = 'Resource';

$lang['add']['syncjob'] = 'Add sync job';
$lang['add']['syncjob_hint'] = 'Be aware that passwords need to be saved plain-text!';
$lang['add']['hostname'] = 'Hostname';
$lang['add']['port'] = 'Port';
$lang['add']['username'] = 'Username';
$lang['add']['enc_method'] = 'Encryption method';
$lang['add']['mins_interval'] = 'Polling interval (minutes)';
$lang['add']['maxage'] = 'Maximum age of messages that will be polled from remote (0 = ignore age)';
$lang['add']['subfolder2'] = 'Sync into subfolder on destination';
$lang['add']['exclude'] = 'Exclude objects (regex)';
$lang['add']['delete2duplicates'] = 'Delete duplicates on destination';
$lang['add']['delete1'] = 'Delete from source when completed';
$lang['edit']['delete2duplicates'] = 'Delete duplicates on destination';
$lang['edit']['delete1'] = 'Delete from source when completed';

$lang['add']['title'] = 'Add object';
$lang['add']['domain'] = 'Domain';
$lang['add']['active'] = 'Active';
$lang['add']['multiple_bookings'] = 'Multiple bookings';
$lang['add']['save'] = 'Save changes';
$lang['add']['description'] = 'Description:';
$lang['add']['max_aliases'] = 'Max. possible aliases:';
$lang['add']['resource_name'] = 'Resource name';
$lang['add']['max_mailboxes'] = 'Max. possible mailboxes:';
$lang['add']['mailbox_quota_m'] = 'Max. quota per mailbox (MiB):';
$lang['add']['domain_quota_m'] = 'Total domain quota (MiB):';
$lang['add']['backup_mx_options'] = 'Backup MX options:';
$lang['add']['relay_all'] = 'Relay all recipients';
$lang['add']['relay_domain'] = 'Relay this domain';
$lang['add']['relay_all_info'] = '<small>If you choose <b>not</b> to relay all recipients, you will need to add a ("blind") mailbox for every single recipient that should be relayed.</small>';
$lang['add']['alias'] = 'Alias(es)';
$lang['add']['alias_spf_fail'] = '<b>Note:</b> If your chosen destination address is an external mailbox, the <b>receiving mailserver</b> may reject your message due to an SPF failure.</a>';
$lang['add']['alias_address'] = 'Alias address/es:';
$lang['add']['alias_address_info'] = '<small>Full email address/es or @example.com, to catch all messages for a domain (comma-separated). <b>mailcow domains only</b>.</small>';
$lang['add']['alias_domain_info'] = '<small>Valid domain names only (comma-separated).</small>';
$lang['add']['target_address'] = 'Goto addresses:';
$lang['add']['target_address_info'] = '<small>Full email address/es (comma-separated).</small>';
$lang['add']['alias_domain'] = 'Alias domain';
$lang['add']['select'] = 'Please select...';
$lang['add']['target_domain'] = 'Target domain:';
$lang['add']['mailbox'] = 'Mailbox';
$lang['add']['resource'] = 'Resource';
$lang['add']['kind'] = 'Kind';
$lang['add']['mailbox_username'] = 'Username (left part of an email address):';
$lang['add']['full_name'] = 'Full name:';
$lang['add']['quota_mb'] = 'Quota (MiB):';
$lang['add']['select_domain'] = 'Please select a domain first';
$lang['add']['password'] = 'Password:';
$lang['add']['password_repeat'] = 'Confirmation password (repeat):';
$lang['add']['previous'] = 'Previous page';
$lang['add']['restart_sogo_hint'] = 'You will need to restart the SOGo service container after adding a new domain!';

$lang['login']['title'] = 'Login';
$lang['login']['administration'] = 'Administration';
$lang['login']['administration_details'] = 'Please use your Administrator login to perform administrative tasks.';
$lang['login']['user_settings'] = 'User settings';
$lang['login']['user_settings_details'] = 'Mailbox users can use mailcow UI to change their passwords, create temporary aliases (spam aliases), adjust the spam filter behaviour or import messages from a remote IMAP server.';
$lang['login']['username'] = 'Username';
$lang['login']['password'] = 'Password';
$lang['login']['reset_password'] = 'Reset my password';
$lang['login']['login'] = 'Login';
$lang['login']['previous'] = "Previous page";
$lang['login']['delayed'] = 'Login was delayed by %s seconds.';

$lang['tfa']['tfa'] = "Two-factor authentication";
$lang['tfa']['set_tfa'] = "Set two-factor authentication method";
$lang['tfa']['yubi_otp'] = "Yubico OTP authentication";
$lang['tfa']['key_id'] = "An identifier for your YubiKey";
$lang['tfa']['key_id_totp'] = "An identifier for your key";
$lang['tfa']['api_register'] = 'mailcow uses the Yubico Cloud API. Please get an API key for your key <a href="https://upgrade.yubico.com/getapikey/" target="_blank">here</a>';
$lang['tfa']['u2f'] = "U2F authentication";
$lang['tfa']['hotp'] = "HOTP authentication";
$lang['tfa']['totp'] = "TOTP authentication";
$lang['tfa']['none'] = "Deactivate";
$lang['tfa']['delete_tfa'] = "Disable TFA";
$lang['tfa']['disable_tfa'] = "Disable TFA until next successful login";
$lang['tfa']['confirm_tfa'] = "Please confirm your one-time password in the below field";
$lang['tfa']['confirm'] = "Confirm";
$lang['tfa']['otp'] = "One-time password";
$lang['tfa']['totp'] = "Time-based OTP (Google Authenticator etc.)";
$lang['tfa']['trash_login'] = "Trash login";
$lang['tfa']['select'] = "Please select";
$lang['tfa']['waiting_usb_auth'] = "<i>Waiting for USB device...</i><br><br>Please tap the button on your U2F USB device now.";
$lang['tfa']['waiting_usb_register'] = "<i>Waiting for USB device...</i><br><br>Please enter your password above and confirm your U2F registration by tapping the button on your U2F USB device.";
$lang['tfa']['scan_qr_code'] = "Please scan the following code with your authenticator app or enter the code manually.";
$lang['tfa']['enter_qr_code'] = "Your TOTP code if your device cannot scan QR codes";
$lang['tfa']['confirm_totp_token'] = "Please confirm your changes by entering the generated token";

$lang['admin']['private_key'] = 'Private key';
$lang['admin']['import'] = 'Import';
$lang['admin']['import_private_key'] = 'Import private key';
$lang['admin']['f2b_parameters'] = 'Fail2ban parameters';
$lang['admin']['f2b_ban_time'] = 'Ban time (s)';
$lang['admin']['f2b_max_attempts'] = 'Max. attempts';
$lang['admin']['f2b_retry_window'] = 'Retry window (s) for max. attempts';
$lang['admin']['f2b_whitelist'] = 'Whitelisted networks/hosts';
$lang['admin']['search_domain_da'] = 'Search domains';
$lang['admin']['restrictions'] = 'Postfix Restrictions';
$lang['admin']['rr'] = 'Postfix Recipient Restrictions';
$lang['admin']['sr'] = 'Postfix Sender Restrictions';
$lang['admin']['reset_defaults'] = 'Reset to defaults';
$lang['admin']['sr'] = 'Postfix Sender Restrictions';
$lang['admin']['r_inactive'] = 'Inactive restrictions';
$lang['admin']['r_active'] = 'Active restrictions';
$lang['admin']['r_info'] = 'Greyed out/disabled elements on the list of active restrictions are not known as valid restrictions to mailcow and cannot be moved. Unknown restrictions will be set in order of appearance anyway. <br>You can add new elements in <code>inc/vars.local.inc.php</code> to be able to toggle them.';
$lang['admin']['public_folders'] = 'Public Folders';
$lang['admin']['public_folders_text'] = 'A namespace "Public" is created. Below\'s public folder name indicates the name of the first auto-created mailbox within this namespace.';
$lang['admin']['public_folder_name'] = 'Folder name <small>(alphanumeric)</small>';
$lang['admin']['public_folder_enable'] = 'Enable public folder';
$lang['admin']['public_folder_enable_text'] = 'Toggling this option does not delete mail in any public folder.';
$lang['admin']['public_folder_pusf'] = 'Enable per-user seen flag';
$lang['admin']['public_folder_pusf_text'] = 'A "per-user seen flag"-enabled system will not mark a mail as read for User B, when User A has seen it, but User B did not.';
$lang['admin']['privacy'] = 'Privacy';
$lang['admin']['privacy_text'] = 'This option enables a PCRE table to remove "User-Agent", "X-Enigmail", "X-Mailer", "X-Originating-IP" and replaces "Received: from" headers with localhost/127.0.0.1.';
$lang['admin']['privacy_anon_mail'] = 'Anonymize outgoing mail';
$lang['admin']['dkim_txt_name'] = 'TXT record name:';
$lang['admin']['dkim_txt_value'] = 'TXT record value:';
$lang['admin']['dkim_key_length'] = 'DKIM key length (bits)';
$lang['admin']['dkim_key_valid'] = 'Key valid';
$lang['admin']['dkim_key_unused'] = 'Key unused';
$lang['admin']['dkim_key_missing'] = 'Key missing';
$lang['admin']['dkim_key_hint'] = 'Selector for DKIM keys is always <code>dkim</code>.';
$lang['admin']['previous'] = 'Previous page';
$lang['admin']['quota_mb'] = 'Quota (MiB):';
$lang['admin']['sender_acl'] = 'Allow to send as:';
$lang['admin']['msg_size'] = 'Message size';
$lang['admin']['msg_size_limit'] = 'Message size limit now';
$lang['admin']['msg_size_limit_details'] = 'Applying a new limit will reload Postfix and the webserver.';
$lang['admin']['save'] = 'Save changes';
$lang['admin']['maintenance'] = 'Maintenance and Information';
$lang['admin']['sys_info'] = 'System information';
$lang['admin']['dkim_add_key'] = 'Add ARC/DKIM key';
$lang['admin']['dkim_keys'] = 'ARC/DKIM keys';
$lang['admin']['add'] = 'Add';
$lang['admin']['configuration'] = 'Configuration';
$lang['admin']['password'] = 'Password';
$lang['admin']['password_repeat'] = 'Confirmation password (repeat)';
$lang['admin']['active'] = 'Active';
$lang['admin']['inactive'] = 'Inactive';
$lang['admin']['action'] = 'Action';
$lang['admin']['add_domain_admin'] = 'Add domain administrator';
$lang['admin']['admin_domains'] = 'Domain assignments';
$lang['admin']['domain_admins'] = 'Domain administrators';
$lang['admin']['username'] = 'Username';
$lang['admin']['edit'] = 'Edit';
$lang['admin']['remove'] = 'Remove';
$lang['admin']['save'] = 'Save changes';
$lang['admin']['admin'] = 'Administrator';
$lang['admin']['admin_details'] = 'Edit administrator details';
$lang['admin']['unchanged_if_empty'] = 'If unchanged leave blank';
$lang['admin']['yes'] = '&#10004;';
$lang['admin']['no'] = '&#10008;';
$lang['admin']['access'] = 'Access';
$lang['admin']['invalid_max_msg_size'] = 'Invalid max. message size';
$lang['admin']['site_not_found'] = 'Cannot locate mailcow site configuration';
$lang['admin']['public_folder_empty'] = 'Public folder name must not be empty';
$lang['admin']['set_rr_failed'] = 'Cannot set Postfix restrictions';
$lang['admin']['no_record'] = 'No record';
$lang['admin']['filter_table'] = 'Filter table';
$lang['admin']['empty'] = 'No results';
$lang['admin']['time'] = 'Time';
$lang['admin']['priority'] = 'Priority';
$lang['admin']['message'] = 'Message';
$lang['admin']['refresh'] = 'Refresh';
$lang['admin']['to_top'] = 'Back to top';
$lang['admin']['in_use_by'] = 'In use by';
$lang['admin']['logs'] = 'Logs';
$lang['admin']['forwarding_hosts'] = 'Forwarding Hosts';
$lang['admin']['forwarding_hosts_hint'] = 'Incoming messages are unconditionally accepted from any hosts listed here. These hosts are then not checked against DNSBLs or subjected to greylisting. Spam received from them is never rejected, but optionally it can be filed into the Junk folder. The most common use for this is to specify mail servers on which you have set up a rule that forwards incoming emails to your mailcow server.';
$lang['admin']['forwarding_hosts_add_hint'] = 'You can either specify IPv4/IPv6 addresses, networks in CIDR notation, host names (which will be resolved to IP addresses), or domain names (which will be resolved to IP addresses by querying SPF records or, in their absence, MX records).';
$lang['admin']['relayhosts_hint'] = 'Define relayhosts here to be able to select them in a domains configuration dialog.';
$lang['admin']['add_relayhost_add_hint'] = 'Please be aware that relayhost authentication data will be stored as plain text.';
$lang['admin']['host'] = 'Host';
$lang['admin']['source'] = 'Source';
$lang['admin']['add_forwarding_host'] = 'Add Forwarding Host';
$lang['admin']['add_relayhost'] = 'Add Relayhost';
$lang['delete']['remove_forwardinghost_warning'] = '<b>Warning:</b> You are about to remove the forwarding host <b>%s</b>!';
$lang['success']['forwarding_host_removed'] = "Forwarding host %s has been removed";
$lang['success']['forwarding_host_added'] = "Forwarding host %s has been added";
<<<<<<< HEAD
$lang['diagnostics']['dns_records'] = 'DNS Records';
$lang['diagnostics']['dns_records_24hours'] = 'Please note that changes made to DNS may take up to 24 hours to correctly have their current state reflected on this page. It is intended as a way for you to easily see how to configure your DNS records and to check whether all your records are correctly stored in DNS.';
$lang['diagnostics']['dns_records_name'] = 'Name';
$lang['diagnostics']['dns_records_type'] = 'Type';
$lang['diagnostics']['dns_records_data'] = 'Correct Data';
$lang['diagnostics']['dns_records_status'] = 'Current State';
=======
$lang['success']['relayhost_removed'] = "Relayhost %s has been removed";
$lang['success']['relayhost_added'] = "Relayhost %s has been added";
>>>>>>> 83d485dd
<|MERGE_RESOLUTION|>--- conflicted
+++ resolved
@@ -514,14 +514,11 @@
 $lang['delete']['remove_forwardinghost_warning'] = '<b>Warning:</b> You are about to remove the forwarding host <b>%s</b>!';
 $lang['success']['forwarding_host_removed'] = "Forwarding host %s has been removed";
 $lang['success']['forwarding_host_added'] = "Forwarding host %s has been added";
-<<<<<<< HEAD
+$lang['success']['relayhost_removed'] = "Relayhost %s has been removed";
+$lang['success']['relayhost_added'] = "Relayhost %s has been added";
 $lang['diagnostics']['dns_records'] = 'DNS Records';
 $lang['diagnostics']['dns_records_24hours'] = 'Please note that changes made to DNS may take up to 24 hours to correctly have their current state reflected on this page. It is intended as a way for you to easily see how to configure your DNS records and to check whether all your records are correctly stored in DNS.';
 $lang['diagnostics']['dns_records_name'] = 'Name';
 $lang['diagnostics']['dns_records_type'] = 'Type';
 $lang['diagnostics']['dns_records_data'] = 'Correct Data';
-$lang['diagnostics']['dns_records_status'] = 'Current State';
-=======
-$lang['success']['relayhost_removed'] = "Relayhost %s has been removed";
-$lang['success']['relayhost_added'] = "Relayhost %s has been added";
->>>>>>> 83d485dd
+$lang['diagnostics']['dns_records_status'] = 'Current State';