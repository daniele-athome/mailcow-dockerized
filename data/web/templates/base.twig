--- conflicted
+++ resolved
@@ -202,13 +202,8 @@
     {% endfor %}
 
     // Confirm TFA modal
-<<<<<<< HEAD
   {% if pending_tfa_method %}
     new bootstrap.Modal(document.getElementById("ConfirmTFAModal"), {
-=======
-  {% if pending_tfa_methods %}
-    $('#ConfirmTFAModal').modal({
->>>>>>> 6d36475e
       backdrop: 'static',
       keyboard: false
     }).show();
@@ -524,12 +519,7 @@
   {% if mailcow_cc_username and mailcow_info.mailcow_branch|lower == "master" and mailcow_info.version_tag|default %}
   <span class="version">
     🐮 + 🐋 = 💕
-<<<<<<< HEAD
-    <a href="{{ mailcow_info.project_url }}/releases/tag/{{ mailcow_info.version_tag }}" target="_blank">
-        Version: {{ mailcow_info.version_tag }}
-=======
         Version: <a href="{{ mailcow_info.git_project_url }}/releases/tag/{{ mailcow_info.version_tag }}" target="_blank">{{ mailcow_info.version_tag }}
->>>>>>> 6d36475e
     </a>
   </span>
   {% endif %}  
