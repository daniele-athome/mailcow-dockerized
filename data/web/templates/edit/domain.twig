{% extends 'edit.twig' %}

{% block inner_content %}
{% if result %}
<<<<<<< HEAD
<ul class="nav nav-tabs" role="tablist">
  <li role="presentation" class="nav-item"><button class="nav-link active" data-bs-toggle="tab" data-bs-target="#dedit">{{ lang.edit.domain }}</button></li>
  <li role="presentation" class="nav-item"><button class="nav-link" data-bs-toggle="tab" data-bs-target="#dratelimit">{{ lang.edit.ratelimit }}</button></li>
  <li role="presentation" class="nav-item"><button class="nav-link" data-bs-toggle="tab" data-bs-target="#dspamfilter">{{ lang.edit.spam_filter }}</button></li>
  <li role="presentation" class="nav-item"><button class="nav-link" data-bs-toggle="tab" data-bs-target="#dqwbcc">{{ lang.edit.quota_warning_bcc }}</button></li>
  <li role="presentation" class="nav-item"><button class="nav-link" data-bs-toggle="tab" data-bs-target="#dfooter">{{ lang.edit.domain_footer }}</button></li>
</ul>
<hr>
<div class="tab-content">
  <div id="dedit" class="tab-pane fade show active" role="tabpanel" aria-labelledby="domain-edit">
    <form data-id="editdomain" class="form-horizontal" role="form" method="post">
      <input type="hidden" value="0" name="active">
      <input type="hidden" value="0" name="backupmx">
      <input type="hidden" value="0" name="gal">
      <input type="hidden" value="0" name="relay_all_recipients">
      <input type="hidden" value="0" name="relay_unknown_only">
      <div class="row mb-2" data-acl="{{ acl.domain_desc }}">
        <label class="control-label col-sm-2" for="description">{{ lang.edit.description }}</label>
        <div class="col-sm-10">
          <input type="text" class="form-control" name="description" value="{{ result.description }}">
        </div>
      </div>
      <div class="row mb-4">
        <label class="control-label col-sm-2">{{ lang.add.tags }}</label>
        <div class="col-sm-10">
          <div class="form-control tag-box">
            {% for tag in domain_details.tags %}
              <span data-action='delete_selected' data-item="{{ tag|url_encode }}" data-id="domain_tag_{{ tag }}" data-api-url='delete/domain/tag/{{ domain }}' class="badge bg-primary tag-badge btn-badge">
                <i class="bi bi-tag-fill"></i> 
                {{ tag }}
              </span>
            {% endfor %}
            <input type="text" class="tag-input">
            <span class="btn tag-add"><i class="bi bi-plus-lg"></i></span>
            <input type="hidden" value="" name="tags" class="tag-values" />
          </div>
        </div>
      </div>
      <div class="row mb-2">
        <label class="control-label col-sm-2" for="relayhost">{{ lang.edit.relayhost }}</label>
        <div class="col-sm-10">
          <select data-acl="{{ acl.domain_relayhost }}" data-live-search="true" id="relayhost" name="relayhost" class="form-control">
            {% for rlyhost in rlyhosts %}
              <option
                style="{% if rlyhost.active != '1' %}background: #ff4136; color: #fff{% endif %}"
                {% if result.relayhost == rlyhost.id %} selected{% endif %}
                value="{{ rlyhost.id }}">
                ID {{ rlyhost.id }}: {{ rlyhost.hostname }} ({{ rlyhost.username }})
              </option>
            {% endfor %}
            <option value=""{% if not result.relayhost %} selected{% endif %}>
              {{ lang.edit.none_inherit }}
            </option>
          </select>
        </div>
      </div>
      {% if mailcow_cc_role == 'admin' %}
      <div class="row mb-2">
        <label class="control-label col-sm-2" for="aliases">{{ lang.edit.max_aliases }}</label>
        <div class="col-sm-10">
          <input type="number" class="form-control" name="aliases" value="{{ result.max_num_aliases_for_domain }}">
        </div>
      </div>
      <div class="row mb-2">
        <label class="control-label col-sm-2" for="mailboxes">{{ lang.edit.max_mailboxes }}</label>
        <div class="col-sm-10">
          <input type="number" class="form-control" name="mailboxes" value="{{ result.max_num_mboxes_for_domain }}">
        </div>
      </div>
      <div class="row mb-2">
        <label class="control-label col-sm-2" for="defquota">{{ lang.edit.mailbox_quota_def }}</label>
        <div class="col-sm-10">
          <input type="number" class="form-control" name="defquota" value="{{ (result.def_quota_for_mbox / 1048576) }}">
        </div>
      </div>
      <div class="row mb-2">
        <label class="control-label col-sm-2" for="maxquota">{{ lang.edit.max_quota }}</label>
        <div class="col-sm-10">
          <input type="number" class="form-control" name="maxquota" value="{{ (result.max_quota_for_mbox / 1048576) }}">
        </div>
      </div>
      <div class="row mb-4">
        <label class="control-label col-sm-2" for="quota">{{ lang.edit.domain_quota }}</label>
        <div class="col-sm-10">
          <input type="number" class="form-control" name="quota" value="{{ (result.max_quota_for_domain / 1048576) }}">
        </div>
      </div>
      <div class="row mb-2">
        <label class="control-label col-sm-2">{{ lang.edit.backup_mx_options }}</label>
        <div class="col-sm-10">
          <div class="checkbox">
            <label><input type="checkbox" value="1" name="backupmx"{% if result.backupmx == '1' %} checked{% endif %}> {{ lang.edit.relay_domain }}</label>
            <br>
            <label><input type="checkbox" value="1" name="relay_all_recipients"{% if result.relay_all_recipients == '1' %} checked{% endif %}> {{ lang.edit.relay_all }}</label>
            <p>{{ lang.edit.relay_all_info|raw }}</p>
            <label><input type="checkbox" value="1" name="relay_unknown_only"{% if result.relay_unknown_only == '1' %} checked{% endif %}> {{ lang.edit.relay_unknown_only }}</label>
            <br>
            <p>{{ lang.edit.relay_transport_info|raw }}</p>
            <hr style="margin:25px 0px 0px 0px">
          </div>
        </div>
      </div>
      {% endif %}
      <div class="row">
        <div class="offset-sm-2 col-sm-10">
          <div class="checkbox">
            <label><input type="checkbox" value="1" name="gal"{% if result.gal == '1' %} checked{% endif %}> {{ lang.edit.gal }}</label>
            <small class="text-muted">{{ lang.edit.gal_info|raw }}</small>
          </div>
        </div>
      </div>
      <hr>
      <div class="row mb-2">
        <div class="offset-sm-2 col-sm-10">
          <div class="checkbox">
            <label><input type="checkbox" value="1" name="active"{% if result.active == '1' %} checked{% endif %}{% if mailcow_cc_role != 'admin' %} disabled{% endif %}> {{ lang.edit.active }}</label>
          </div>
        </div>
      </div>
      <div class="row mb-2">
        <div class="offset-sm-2 col-sm-10">
          <button class="btn btn-xs-lg d-block d-sm-inline btn-success" data-action="edit_selected" data-id="editdomain" data-item="{{ domain }}" data-api-url='edit/domain' data-api-attr='{}' href="#">{{ lang.admin.save }}</button>
        </div>
      </div>
      <div class="row">
        <div class="offset-sm-2 col-sm-10">
          <small class="fst-italic d-block">{{ lang.edit.created_on }}: {{ result.created }}</small>
          <small class="fst-italic d-block">{{ lang.edit.last_modified }}: {{ result.modified }}</small>
        </div>
      </div>
    </form>
    {% if dkim %}
    <hr>
    <div class="row">
      <div class="col-12 col-sm-2">
        <p>Domain: <strong>{{ result.domain_name }}</strong> ({{ dkim.dkim_selector }}._domainkey)</p>
      </div>
      <div class="col-12 col-sm-10">
        <pre class="p-2">{{ dkim.dkim_txt }}</pre>
      </div>
    </div>
    {% endif %}
  </div>
  <div id="dratelimit" class="tab-pane fade" role="tabpanel" aria-labelledby="domain-ratelimit">
    <form data-id="domratelimit" class="form-inline well" method="post">
      <div class="row">
        <div class="col-12">
          <label class="control-label mb-2">{{ lang.edit.ratelimit }}</label>
          <input name="rl_value" type="number" value="{{ rl.value }}" autocomplete="off" class="form-control mb-4" placeholder="{{ lang.ratelimit.disabled }}">
          <select name="rl_frame" class="form-control">
            {% include 'mailbox/rl-frame.twig' %}
          </select>
          <button data-acl="{{ acl.ratelimit }}" class="btn btn-xs-lg d-block d-sm-inline btn-secondary" data-action="edit_selected" data-id="domratelimit" data-item="{{ domain }}" data-api-url='edit/rl-domain' data-api-attr='{}' href="#">{{ lang.admin.save }}</button>
=======
<div id="domain-content" class="responsive-tabs">
    <ul class="nav nav-tabs" role="tablist">
      <li role="presentation" class="nav-item"><button class="nav-link active" data-bs-toggle="tab" data-bs-target="#dedit">{{ lang.edit.domain }}</button></li>
      <li role="presentation" class="nav-item"><button class="nav-link" data-bs-toggle="tab" data-bs-target="#dratelimit">{{ lang.edit.ratelimit }}</button></li>
      <li role="presentation" class="nav-item"><button class="nav-link" data-bs-toggle="tab" data-bs-target="#dspamfilter">{{ lang.edit.spam_filter }}</button></li>
      <li role="presentation" class="nav-item"><button class="nav-link" data-bs-toggle="tab" data-bs-target="#dqwbcc">{{ lang.edit.quota_warning_bcc }}</button></li>
    </ul>
    <hr class="d-none d-md-block">
    <div class="tab-content">
      <div id="dedit" class="tab-pane fade show active" role="tabpanel" aria-labelledby="domain-edit">
        <div class="card mb-4">
            <div class="card-header d-flex d-md-none fs-5">
              <button class="btn flex-grow-1 text-start" data-bs-target="#collapse-tab-dedit" data-bs-toggle="collapse" aria-controls="collapse-tab-dedit">
                {{ lang.edit.domain }} <span class="badge bg-info table-lines"></span>
              </button>
            </div>
            <div id="collapse-tab-dedit" class="card-body collapse show" data-bs-parent="#domain-content">
                <form data-id="editdomain" class="form-horizontal" role="form" method="post">
                  <input type="hidden" value="0" name="active">
                  <input type="hidden" value="0" name="backupmx">
                  <input type="hidden" value="0" name="gal">
                  <input type="hidden" value="0" name="relay_all_recipients">
                  <input type="hidden" value="0" name="relay_unknown_only">
                  <div class="row mb-2" data-acl="{{ acl.domain_desc }}">
                    <label class="control-label col-sm-2" for="description">{{ lang.edit.description }}</label>
                    <div class="col-sm-10">
                      <input type="text" class="form-control" name="description" value="{{ result.description }}">
                    </div>
                  </div>
                  <div class="row mb-4">
                    <label class="control-label col-sm-2">{{ lang.add.tags }}</label>
                    <div class="col-sm-10">
                      <div class="form-control tag-box">
                        {% for tag in domain_details.tags %}
                          <span data-action='delete_selected' data-item="{{ tag|url_encode }}" data-id="domain_tag_{{ tag }}" data-api-url='delete/domain/tag/{{ domain }}' class="badge bg-primary tag-badge btn-badge">
                            <i class="bi bi-tag-fill"></i>
                            {{ tag }}
                          </span>
                        {% endfor %}
                        <input type="text" class="tag-input">
                        <span class="btn tag-add"><i class="bi bi-plus-lg"></i></span>
                        <input type="hidden" value="" name="tags" class="tag-values" />
                      </div>
                    </div>
                  </div>
                  <div class="row mb-2">
                    <label class="control-label col-sm-2" for="relayhost">{{ lang.edit.relayhost }}</label>
                    <div class="col-sm-10">
                      <select data-acl="{{ acl.domain_relayhost }}" data-live-search="true" id="relayhost" name="relayhost" class="form-control">
                        {% for rlyhost in rlyhosts %}
                          <option
                            style="{% if rlyhost.active != '1' %}background: #ff4136; color: #fff{% endif %}"
                            {% if result.relayhost == rlyhost.id %} selected{% endif %}
                            value="{{ rlyhost.id }}">
                            ID {{ rlyhost.id }}: {{ rlyhost.hostname }} ({{ rlyhost.username }})
                          </option>
                        {% endfor %}
                        <option value=""{% if not result.relayhost %} selected{% endif %}>
                          {{ lang.edit.none_inherit }}
                        </option>
                      </select>
                    </div>
                  </div>
                  {% if mailcow_cc_role == 'admin' %}
                  <div class="row mb-2">
                    <label class="control-label col-sm-2" for="aliases">{{ lang.edit.max_aliases }}</label>
                    <div class="col-sm-10">
                      <input type="number" class="form-control" name="aliases" value="{{ result.max_num_aliases_for_domain }}">
                    </div>
                  </div>
                  <div class="row mb-2">
                    <label class="control-label col-sm-2" for="mailboxes">{{ lang.edit.max_mailboxes }}</label>
                    <div class="col-sm-10">
                      <input type="number" class="form-control" name="mailboxes" value="{{ result.max_num_mboxes_for_domain }}">
                    </div>
                  </div>
                  <div class="row mb-2">
                    <label class="control-label col-sm-2" for="defquota">{{ lang.edit.mailbox_quota_def }}</label>
                    <div class="col-sm-10">
                      <input type="number" class="form-control" name="defquota" value="{{ (result.def_quota_for_mbox / 1048576) }}">
                    </div>
                  </div>
                  <div class="row mb-2">
                    <label class="control-label col-sm-2" for="maxquota">{{ lang.edit.max_quota }}</label>
                    <div class="col-sm-10">
                      <input type="number" class="form-control" name="maxquota" value="{{ (result.max_quota_for_mbox / 1048576) }}">
                    </div>
                  </div>
                  <div class="row mb-4">
                    <label class="control-label col-sm-2" for="quota">{{ lang.edit.domain_quota }}</label>
                    <div class="col-sm-10">
                      <input type="number" class="form-control" name="quota" value="{{ (result.max_quota_for_domain / 1048576) }}">
                    </div>
                  </div>
                  <div class="row mb-2">
                    <label class="control-label col-sm-2">{{ lang.edit.backup_mx_options }}</label>
                    <div class="col-sm-10">
                      <div class="form-check">
                        <label><input type="checkbox" class="form-check-input" value="1" name="backupmx"{% if result.backupmx == '1' %} checked{% endif %}> {{ lang.edit.relay_domain }}</label>
                        <br>
                        <label><input type="checkbox" class="form-check-input" value="1" name="relay_all_recipients"{% if result.relay_all_recipients == '1' %} checked{% endif %}> {{ lang.edit.relay_all }}</label>
                        <p>{{ lang.edit.relay_all_info|raw }}</p>
                        <label><input type="checkbox" class="form-check-input" value="1" name="relay_unknown_only"{% if result.relay_unknown_only == '1' %} checked{% endif %}> {{ lang.edit.relay_unknown_only }}</label>
                        <br>
                        <p>{{ lang.edit.relay_transport_info|raw }}</p>
                        <hr style="margin:25px 0px 0px 0px">
                      </div>
                    </div>
                  </div>
                  {% endif %}
                  <div class="row">
                    <div class="offset-sm-2 col-sm-10">
                      <div class="form-check">
                        <label><input type="checkbox" class="form-check-input" value="1" name="gal"{% if result.gal == '1' %} checked{% endif %}> {{ lang.edit.gal }}</label>
                        <small class="text-muted">{{ lang.edit.gal_info|raw }}</small>
                      </div>
                    </div>
                  </div>
                  <hr>
                  <div class="row mb-2">
                    <div class="offset-sm-2 col-sm-10">
                      <div class="form-check">
                        <label><input type="checkbox" class="form-check-input" value="1" name="active"{% if result.active == '1' %} checked{% endif %}{% if mailcow_cc_role != 'admin' %} disabled{% endif %}> {{ lang.edit.active }}</label>
                      </div>
                    </div>
                  </div>
                  <div class="row mb-2">
                    <div class="offset-sm-2 col-sm-10">
                      <button class="btn btn-xs-lg d-block d-sm-inline btn-success" data-action="edit_selected" data-id="editdomain" data-item="{{ domain }}" data-api-url='edit/domain' data-api-attr='{}' href="#">{{ lang.admin.save }}</button>
                    </div>
                  </div>
                  <div class="row">
                    <div class="offset-sm-2 col-sm-10">
                      <small class="fst-italic d-block">{{ lang.edit.created_on }}: {{ result.created }}</small>
                      <small class="fst-italic d-block">{{ lang.edit.last_modified }}: {{ result.modified }}</small>
                    </div>
                  </div>
                </form>
                {% if dkim %}
                <hr>
                <div class="row">
                  <div class="col-12 col-sm-2">
                    <p>{{ lang.add.domain }}: <strong>{{ result.domain_name }}</strong> ({{ dkim.dkim_selector }}._domainkey)</p>
                  </div>
                  <div class="col-12 col-sm-10">
                    <pre class="p-2">{{ dkim.dkim_txt }}</pre>
                  </div>
                </div>
                {% endif %}
            </div>
>>>>>>> 160c9cae
        </div>
      </div>
      <div id="dratelimit" class="tab-pane fade" role="tabpanel" aria-labelledby="domain-ratelimit">
        <div class="card mb-4">
            <div class="card-header d-flex d-md-none fs-5">
              <button class="btn flex-grow-1 text-start" data-bs-target="#collapse-tab-ratelimit" data-bs-toggle="collapse" aria-controls="collapse-tab-ratelimit">
                {{ lang.edit.ratelimit }} <span class="badge bg-info table-lines"></span>
              </button>
            </div>
            <div id="collapse-tab-ratelimit" class="card-body collapse" data-bs-parent="#domain-content">
                <form data-id="domratelimit" class="well" method="post">
                  <div class="row mb-2">
                    <label class="control-label col-sm-2">{{ lang.edit.ratelimit }}</label>
                    <div class="col-sm-10">
                      <div class="input-group">
                        <input name="rl_value" type="number" value="{{ rl.value }}" autocomplete="off" class="form-control placeholder="{{ lang.ratelimit.disabled }}">
                        <select name="rl_frame" class="form-control">
                        {% include 'mailbox/rl-frame.twig' %}
                        </select>
                      </div>
                    </div>
                  </div>
                  <div class="row mb-2">
                    <div class="offset-sm-2 col-sm-10">
                      <button data-acl="{{ acl.ratelimit }}" class="btn btn-xs-lg d-block d-sm-inline btn-secondary" data-action="edit_selected" data-id="domratelimit" data-item="{{ domain }}" data-api-url='edit/rl-domain' data-api-attr='{}' href="#">{{ lang.admin.save }}</button>
                    </div>
                  </div>
                </form>
            </div>
        </div>
      </div>
      <div id="dspamfilter" class="tab-pane fade" role="tabpanel" aria-labelledby="domain-spamfilter">
        <div class="card mb-4">
            <div class="card-header d-flex d-md-none fs-5">
              <button class="btn flex-grow-1 text-start" data-bs-target="#collapse-tab-spamfilter" data-bs-toggle="collapse" aria-controls="collapse-tab-spamfilter">
                {{ lang.edit.spam_filter }} <span class="badge bg-info table-lines"></span>
              </button>
            </div>
            <div id="collapse-tab-spamfilter" class="card-body collapse" data-bs-parent="#domain-content">
                <div class="row">
                  <div class="col-sm-6">
                    <h4>{{ lang.user.spamfilter_wl }}</h4>
                    <p>{{ lang.user.spamfilter_wl_desc|raw }}</p>
                    <form class="form-inline mb-4" data-id="add_wl_policy_domain">
                      <div class="input-group" data-acl="{{ acl.spam_policy }}">
                        <input type="text" class="form-control" name="object_from" placeholder="*@example.org" required>
                        <button class="btn btn-secondary" data-action="add_item" data-id="add_wl_policy_domain" data-api-url='add/domain-policy' data-api-attr='{"domain":"{{ domain }}","object_list":"wl"}' href="#">{{ lang.user.spamfilter_table_add }}</button>
                      </div>
                    </form>
                    <table id="wl_policy_domain_table" class="table table-striped dt-responsive w-100"></table>
                    <div class="mass-actions-user">
                      <div class="btn-group" data-acl="{{ acl.spam_policy }}">
                        <a class="btn btn-xs-half d-block d-sm-inline btn-sm btn-secondary" id="toggle_multi_select_all" data-id="policy_wl_domain" href="#"><i class="bi bi-check-all"></i> {{ lang.mailbox.toggle_all }}</a>
                        <a class="btn btn-xs-half d-block d-sm-inline btn-sm btn-danger" data-action="delete_selected" data-id="policy_wl_domain" data-api-url='delete/domain-policy' href="#">{{ lang.mailbox.remove }}</a>
                      </div>
                    </div>
                  </div>
                  <div class="col-sm-6">
                    <h4>{{ lang.user.spamfilter_bl }}</h4>
                    <p>{{ lang.user.spamfilter_bl_desc|raw }}</p>
                    <form class="form-inline mb-4" data-id="add_bl_policy_domain">
                      <div class="input-group" data-acl="{{ acl.spam_policy }}">
                        <input type="text" class="form-control" name="object_from" placeholder="*@example.org" required>
                        <button class="btn btn-secondary" data-action="add_item" data-id="add_bl_policy_domain" data-api-url='add/domain-policy' data-api-attr='{"domain":"{{ domain }}","object_list":"bl"}' href="#">{{ lang.user.spamfilter_table_add }}</button>
                      </div>
                    </form>
                    <table id="bl_policy_domain_table" class="table table-striped dt-responsive w-100"></table>
                    <div class="mass-actions-user">
                      <div class="btn-group" data-acl="{{ acl.spam_policy }}">
                        <a class="btn btn-xs-half d-block d-sm-inline btn-sm btn-secondary" id="toggle_multi_select_all" data-id="policy_bl_domain" href="#"><i class="bi bi-check-all"></i> {{ lang.mailbox.toggle_all }}</a>
                        <a class="btn btn-xs-half d-block d-sm-inline btn-sm btn-danger" data-action="delete_selected" data-id="policy_bl_domain" data-api-url='delete/domain-policy' href="#">{{ lang.mailbox.remove }}</a></li>
                      </div>
                    </div>
                  </div>
                </div>
            </div>
        </div>
      </div>
      <div id="dqwbcc" class="tab-pane fade" role="tabpanel" aria-labelledby="domain-qwbcc">
        <div class="card mb-4">
            <div class="card-header d-flex d-md-none fs-5">
              <button class="btn flex-grow-1 text-start" data-bs-target="#collapse-tab-qwbcc" data-bs-toggle="collapse" aria-controls="collapse-tab-qwbcc">
                {{ lang.edit.quota_warning_bcc }} <span class="badge bg-info table-lines"></span>
              </button>
            </div>
            <div id="collapse-tab-qwbcc" class="card-body collapse" data-bs-parent="#domain-content">
                <div class="row">
                  <div class="col-sm-12">
                    <h4>{{ lang.edit.quota_warning_bcc }}</h4>
                    <p>{{ lang.edit.quota_warning_bcc_info|raw }}</p>
                    <form class="form-horizontal" data-id="quota_bcc">
                      <input type="hidden" value="0" name="active">
                      <div class="row mb-2">
                        <label class="control-label col-sm-2" for="script_data">{{ lang.edit.target_address|raw }}:</label>
                        <div class="col-sm-10">
                          <textarea spellcheck="false" autocorrect="off" autocapitalize="none" class="form-control" rows="10" id="bcc_rcpt" name="bcc_rcpt">{{ quota_notification_bcc.bcc_rcpts|join("\n") }}</textarea>
                        </div>
                      </div>
                      <div class="row mb-4">
                        <div class="offset-sm-2 col-sm-10">
                          <div class="form-check">
                            <label><input type="checkbox" class="form-check-input" value="1" name="active"{% if quota_notification_bcc.active == '1' %} checked{% endif %}> {{ lang.edit.active }}</label>
                          </div>
                        </div>
                      </div>
                      <div class="row">
                        <div class="offset-sm-2 col-sm-10">
                          <button class="btn btn-xs-lg d-block d-sm-inline btn-success" data-action="edit_selected" data-id="quota_bcc" data-item="quota_bcc" data-api-url='edit/quota_notification_bcc' data-api-attr='{"domain":"{{ domain }}"}' href="#">{{ lang.edit.save }}</button>
                        </div>
                      </div>
                    </form>
                  </div>
                </div>
            </div>
        </div>
      </div>
    </div>
<<<<<<< HEAD
  </div>
  <div id="dfooter" class="tab-pane fade" role="tabpanel" aria-labelledby="domain-footer">
    <div class="row">
      <div class="col-sm-12">
        <h4>{{ lang.edit.domain_footer }}</h4>
        <p>{{ lang.edit.domain_footer_info|raw }}</p>
        <form class="form-horizontal" data-id="domain_footer">
          <div class="row mb-2">
            <label class="control-label col-sm-2" for="domain_footer_html">{{ lang.edit.domain_footer_html }}:</label>
            <div class="col-sm-10">
              <textarea spellcheck="false" autocorrect="off" autocapitalize="none" class="form-control" rows="10" id="domain_footer_html" name="footer_html">{{ domain_footer.html }}</textarea>
            </div>
          </div>
          <div class="row mb-4">
            <label class="control-label col-sm-2" for="domain_footer_plain">{{ lang.edit.domain_footer_plain }}:</label>
            <div class="col-sm-10">
              <textarea spellcheck="false" autocorrect="off" autocapitalize="none" class="form-control" rows="10" id="domain_footer_plain" name="footer_plain">{{ domain_footer.plain }}</textarea>
            </div>
          </div>
          <div class="row">
            <div class="offset-sm-2 col-sm-10">
              <button class="btn btn-xs-lg d-block d-sm-inline btn-success" data-action="edit_selected" data-id="domain_footer" data-item="domain_footer" data-api-url='edit/domain-wide-footer' data-api-attr='{"domain":"{{ domain }}"}' href="#">{{ lang.edit.save }}</button>
            </div>
          </div>
        </form>
      </div>
    </div>
  </div>
=======
>>>>>>> 160c9cae
</div>
{% else %}
  {{ parent() }}
{% endif %}
{% endblock %}<|MERGE_RESOLUTION|>--- conflicted
+++ resolved
@@ -2,167 +2,13 @@
 
 {% block inner_content %}
 {% if result %}
-<<<<<<< HEAD
-<ul class="nav nav-tabs" role="tablist">
-  <li role="presentation" class="nav-item"><button class="nav-link active" data-bs-toggle="tab" data-bs-target="#dedit">{{ lang.edit.domain }}</button></li>
-  <li role="presentation" class="nav-item"><button class="nav-link" data-bs-toggle="tab" data-bs-target="#dratelimit">{{ lang.edit.ratelimit }}</button></li>
-  <li role="presentation" class="nav-item"><button class="nav-link" data-bs-toggle="tab" data-bs-target="#dspamfilter">{{ lang.edit.spam_filter }}</button></li>
-  <li role="presentation" class="nav-item"><button class="nav-link" data-bs-toggle="tab" data-bs-target="#dqwbcc">{{ lang.edit.quota_warning_bcc }}</button></li>
-  <li role="presentation" class="nav-item"><button class="nav-link" data-bs-toggle="tab" data-bs-target="#dfooter">{{ lang.edit.domain_footer }}</button></li>
-</ul>
-<hr>
-<div class="tab-content">
-  <div id="dedit" class="tab-pane fade show active" role="tabpanel" aria-labelledby="domain-edit">
-    <form data-id="editdomain" class="form-horizontal" role="form" method="post">
-      <input type="hidden" value="0" name="active">
-      <input type="hidden" value="0" name="backupmx">
-      <input type="hidden" value="0" name="gal">
-      <input type="hidden" value="0" name="relay_all_recipients">
-      <input type="hidden" value="0" name="relay_unknown_only">
-      <div class="row mb-2" data-acl="{{ acl.domain_desc }}">
-        <label class="control-label col-sm-2" for="description">{{ lang.edit.description }}</label>
-        <div class="col-sm-10">
-          <input type="text" class="form-control" name="description" value="{{ result.description }}">
-        </div>
-      </div>
-      <div class="row mb-4">
-        <label class="control-label col-sm-2">{{ lang.add.tags }}</label>
-        <div class="col-sm-10">
-          <div class="form-control tag-box">
-            {% for tag in domain_details.tags %}
-              <span data-action='delete_selected' data-item="{{ tag|url_encode }}" data-id="domain_tag_{{ tag }}" data-api-url='delete/domain/tag/{{ domain }}' class="badge bg-primary tag-badge btn-badge">
-                <i class="bi bi-tag-fill"></i> 
-                {{ tag }}
-              </span>
-            {% endfor %}
-            <input type="text" class="tag-input">
-            <span class="btn tag-add"><i class="bi bi-plus-lg"></i></span>
-            <input type="hidden" value="" name="tags" class="tag-values" />
-          </div>
-        </div>
-      </div>
-      <div class="row mb-2">
-        <label class="control-label col-sm-2" for="relayhost">{{ lang.edit.relayhost }}</label>
-        <div class="col-sm-10">
-          <select data-acl="{{ acl.domain_relayhost }}" data-live-search="true" id="relayhost" name="relayhost" class="form-control">
-            {% for rlyhost in rlyhosts %}
-              <option
-                style="{% if rlyhost.active != '1' %}background: #ff4136; color: #fff{% endif %}"
-                {% if result.relayhost == rlyhost.id %} selected{% endif %}
-                value="{{ rlyhost.id }}">
-                ID {{ rlyhost.id }}: {{ rlyhost.hostname }} ({{ rlyhost.username }})
-              </option>
-            {% endfor %}
-            <option value=""{% if not result.relayhost %} selected{% endif %}>
-              {{ lang.edit.none_inherit }}
-            </option>
-          </select>
-        </div>
-      </div>
-      {% if mailcow_cc_role == 'admin' %}
-      <div class="row mb-2">
-        <label class="control-label col-sm-2" for="aliases">{{ lang.edit.max_aliases }}</label>
-        <div class="col-sm-10">
-          <input type="number" class="form-control" name="aliases" value="{{ result.max_num_aliases_for_domain }}">
-        </div>
-      </div>
-      <div class="row mb-2">
-        <label class="control-label col-sm-2" for="mailboxes">{{ lang.edit.max_mailboxes }}</label>
-        <div class="col-sm-10">
-          <input type="number" class="form-control" name="mailboxes" value="{{ result.max_num_mboxes_for_domain }}">
-        </div>
-      </div>
-      <div class="row mb-2">
-        <label class="control-label col-sm-2" for="defquota">{{ lang.edit.mailbox_quota_def }}</label>
-        <div class="col-sm-10">
-          <input type="number" class="form-control" name="defquota" value="{{ (result.def_quota_for_mbox / 1048576) }}">
-        </div>
-      </div>
-      <div class="row mb-2">
-        <label class="control-label col-sm-2" for="maxquota">{{ lang.edit.max_quota }}</label>
-        <div class="col-sm-10">
-          <input type="number" class="form-control" name="maxquota" value="{{ (result.max_quota_for_mbox / 1048576) }}">
-        </div>
-      </div>
-      <div class="row mb-4">
-        <label class="control-label col-sm-2" for="quota">{{ lang.edit.domain_quota }}</label>
-        <div class="col-sm-10">
-          <input type="number" class="form-control" name="quota" value="{{ (result.max_quota_for_domain / 1048576) }}">
-        </div>
-      </div>
-      <div class="row mb-2">
-        <label class="control-label col-sm-2">{{ lang.edit.backup_mx_options }}</label>
-        <div class="col-sm-10">
-          <div class="checkbox">
-            <label><input type="checkbox" value="1" name="backupmx"{% if result.backupmx == '1' %} checked{% endif %}> {{ lang.edit.relay_domain }}</label>
-            <br>
-            <label><input type="checkbox" value="1" name="relay_all_recipients"{% if result.relay_all_recipients == '1' %} checked{% endif %}> {{ lang.edit.relay_all }}</label>
-            <p>{{ lang.edit.relay_all_info|raw }}</p>
-            <label><input type="checkbox" value="1" name="relay_unknown_only"{% if result.relay_unknown_only == '1' %} checked{% endif %}> {{ lang.edit.relay_unknown_only }}</label>
-            <br>
-            <p>{{ lang.edit.relay_transport_info|raw }}</p>
-            <hr style="margin:25px 0px 0px 0px">
-          </div>
-        </div>
-      </div>
-      {% endif %}
-      <div class="row">
-        <div class="offset-sm-2 col-sm-10">
-          <div class="checkbox">
-            <label><input type="checkbox" value="1" name="gal"{% if result.gal == '1' %} checked{% endif %}> {{ lang.edit.gal }}</label>
-            <small class="text-muted">{{ lang.edit.gal_info|raw }}</small>
-          </div>
-        </div>
-      </div>
-      <hr>
-      <div class="row mb-2">
-        <div class="offset-sm-2 col-sm-10">
-          <div class="checkbox">
-            <label><input type="checkbox" value="1" name="active"{% if result.active == '1' %} checked{% endif %}{% if mailcow_cc_role != 'admin' %} disabled{% endif %}> {{ lang.edit.active }}</label>
-          </div>
-        </div>
-      </div>
-      <div class="row mb-2">
-        <div class="offset-sm-2 col-sm-10">
-          <button class="btn btn-xs-lg d-block d-sm-inline btn-success" data-action="edit_selected" data-id="editdomain" data-item="{{ domain }}" data-api-url='edit/domain' data-api-attr='{}' href="#">{{ lang.admin.save }}</button>
-        </div>
-      </div>
-      <div class="row">
-        <div class="offset-sm-2 col-sm-10">
-          <small class="fst-italic d-block">{{ lang.edit.created_on }}: {{ result.created }}</small>
-          <small class="fst-italic d-block">{{ lang.edit.last_modified }}: {{ result.modified }}</small>
-        </div>
-      </div>
-    </form>
-    {% if dkim %}
-    <hr>
-    <div class="row">
-      <div class="col-12 col-sm-2">
-        <p>Domain: <strong>{{ result.domain_name }}</strong> ({{ dkim.dkim_selector }}._domainkey)</p>
-      </div>
-      <div class="col-12 col-sm-10">
-        <pre class="p-2">{{ dkim.dkim_txt }}</pre>
-      </div>
-    </div>
-    {% endif %}
-  </div>
-  <div id="dratelimit" class="tab-pane fade" role="tabpanel" aria-labelledby="domain-ratelimit">
-    <form data-id="domratelimit" class="form-inline well" method="post">
-      <div class="row">
-        <div class="col-12">
-          <label class="control-label mb-2">{{ lang.edit.ratelimit }}</label>
-          <input name="rl_value" type="number" value="{{ rl.value }}" autocomplete="off" class="form-control mb-4" placeholder="{{ lang.ratelimit.disabled }}">
-          <select name="rl_frame" class="form-control">
-            {% include 'mailbox/rl-frame.twig' %}
-          </select>
-          <button data-acl="{{ acl.ratelimit }}" class="btn btn-xs-lg d-block d-sm-inline btn-secondary" data-action="edit_selected" data-id="domratelimit" data-item="{{ domain }}" data-api-url='edit/rl-domain' data-api-attr='{}' href="#">{{ lang.admin.save }}</button>
-=======
 <div id="domain-content" class="responsive-tabs">
     <ul class="nav nav-tabs" role="tablist">
       <li role="presentation" class="nav-item"><button class="nav-link active" data-bs-toggle="tab" data-bs-target="#dedit">{{ lang.edit.domain }}</button></li>
       <li role="presentation" class="nav-item"><button class="nav-link" data-bs-toggle="tab" data-bs-target="#dratelimit">{{ lang.edit.ratelimit }}</button></li>
       <li role="presentation" class="nav-item"><button class="nav-link" data-bs-toggle="tab" data-bs-target="#dspamfilter">{{ lang.edit.spam_filter }}</button></li>
       <li role="presentation" class="nav-item"><button class="nav-link" data-bs-toggle="tab" data-bs-target="#dqwbcc">{{ lang.edit.quota_warning_bcc }}</button></li>
+      <li role="presentation" class="nav-item"><button class="nav-link" data-bs-toggle="tab" data-bs-target="#dfooter">{{ lang.edit.domain_footer }}</button></li>
     </ul>
     <hr class="d-none d-md-block">
     <div class="tab-content">
@@ -307,7 +153,6 @@
                 </div>
                 {% endif %}
             </div>
->>>>>>> 160c9cae
         </div>
       </div>
       <div id="dratelimit" class="tab-pane fade" role="tabpanel" aria-labelledby="domain-ratelimit">
@@ -424,38 +269,43 @@
             </div>
         </div>
       </div>
+      <div id="dfooter" class="tab-pane fade" role="tabpanel" aria-labelledby="domain-footer">
+        <div class="card mb-4">
+            <div class="card-header d-flex d-md-none fs-5">
+              <button class="btn flex-grow-1 text-start" data-bs-target="#collapse-tab-footer" data-bs-toggle="collapse" aria-controls="collapse-tab-footer">
+                {{ lang.edit.domain_footer }} <span class="badge bg-info table-lines"></span>
+              </button>
+            </div>
+            <div id="collapse-tab-footer" class="card-body collapse" data-bs-parent="#domain-content">
+                <div class="row">
+                  <div class="col-sm-12">
+                    <h4>{{ lang.edit.domain_footer }}</h4>
+                    <p>{{ lang.edit.domain_footer_info|raw }}</p>
+                    <form class="form-horizontal" data-id="domain_footer">
+                      <div class="row mb-2">
+                        <label class="control-label col-sm-2" for="domain_footer_html">{{ lang.edit.domain_footer_html }}:</label>
+                        <div class="col-sm-10">
+                          <textarea spellcheck="false" autocorrect="off" autocapitalize="none" class="form-control" rows="10" id="domain_footer_html" name="footer_html">{{ domain_footer.html }}</textarea>
+                        </div>
+                      </div>
+                      <div class="row mb-4">
+                        <label class="control-label col-sm-2" for="domain_footer_plain">{{ lang.edit.domain_footer_plain }}:</label>
+                        <div class="col-sm-10">
+                          <textarea spellcheck="false" autocorrect="off" autocapitalize="none" class="form-control" rows="10" id="domain_footer_plain" name="footer_plain">{{ domain_footer.plain }}</textarea>
+                        </div>
+                      </div>
+                      <div class="row">
+                        <div class="offset-sm-2 col-sm-10">
+                          <button class="btn btn-xs-lg d-block d-sm-inline btn-success" data-action="edit_selected" data-id="domain_footer" data-item="domain_footer" data-api-url='edit/domain-wide-footer' data-api-attr='{"domain":"{{ domain }}"}' href="#">{{ lang.edit.save }}</button>
+                        </div>
+                      </div>
+                    </form>
+                  </div>
+                </div>
+            </div>
+        </div>
+      </div>
     </div>
-<<<<<<< HEAD
-  </div>
-  <div id="dfooter" class="tab-pane fade" role="tabpanel" aria-labelledby="domain-footer">
-    <div class="row">
-      <div class="col-sm-12">
-        <h4>{{ lang.edit.domain_footer }}</h4>
-        <p>{{ lang.edit.domain_footer_info|raw }}</p>
-        <form class="form-horizontal" data-id="domain_footer">
-          <div class="row mb-2">
-            <label class="control-label col-sm-2" for="domain_footer_html">{{ lang.edit.domain_footer_html }}:</label>
-            <div class="col-sm-10">
-              <textarea spellcheck="false" autocorrect="off" autocapitalize="none" class="form-control" rows="10" id="domain_footer_html" name="footer_html">{{ domain_footer.html }}</textarea>
-            </div>
-          </div>
-          <div class="row mb-4">
-            <label class="control-label col-sm-2" for="domain_footer_plain">{{ lang.edit.domain_footer_plain }}:</label>
-            <div class="col-sm-10">
-              <textarea spellcheck="false" autocorrect="off" autocapitalize="none" class="form-control" rows="10" id="domain_footer_plain" name="footer_plain">{{ domain_footer.plain }}</textarea>
-            </div>
-          </div>
-          <div class="row">
-            <div class="offset-sm-2 col-sm-10">
-              <button class="btn btn-xs-lg d-block d-sm-inline btn-success" data-action="edit_selected" data-id="domain_footer" data-item="domain_footer" data-api-url='edit/domain-wide-footer' data-api-attr='{"domain":"{{ domain }}"}' href="#">{{ lang.edit.save }}</button>
-            </div>
-          </div>
-        </form>
-      </div>
-    </div>
-  </div>
-=======
->>>>>>> 160c9cae
 </div>
 {% else %}
   {{ parent() }}
