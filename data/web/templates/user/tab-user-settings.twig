<div role="tabpanel" class="tab-pane fade" id="tab-user-settings" role="tabpanel" aria-labelledby="tab-user-settings">
  <div class="card mb-4">
    <div class="card-header d-flex">
      <button class="btn d-md-none flex-grow-1 text-start" data-bs-target="#collapse-tab-user-settings" data-bs-toggle="collapse" aria-controls="collapse-tab-user-settings">
        {{ lang.user.mailbox_settings }}
      </button>
      <span class="d-none d-md-block">{{ lang.user.mailbox_settings }}
    </div>
    <div id="collapse-tab-user-settings" class="card-body collapse" data-bs-parent="#user-content">
      {# Show tagging options #}
      <div class="row">
        <div class="col-sm-3 col-12 text-sm-end text-start text-xs-bold mb-4">{{ lang.user.tag_handling }}:</div>
        <div class="col-sm-9 col-12">
          <div class="btn-group" data-acl="{{ acl.delimiter_action }}">
            <button type="button" class="btn btn-sm btn-xs-third d-block d-sm-inline btn-secondary{% if get_tagging_options == 'subfolder' %} active{% endif %}"
            data-action="edit_selected"
            data-item="{{ mailcow_cc_username }}"
            data-id="delimiter_action"
            data-api-url='edit/delimiter_action'
            data-api-attr='{"tagged_mail_handler":"subfolder"}'>{{ lang.user.tag_in_subfolder }}</button>
            <button type="button" class="btn btn-sm btn-xs-third d-block d-sm-inline btn-secondary{% if get_tagging_options == 'subject' %} active{% endif %}"
            data-action="edit_selected"
            data-item="{{ mailcow_cc_username }}"
            data-id="delimiter_action"
            data-api-url='edit/delimiter_action'
            data-api-attr='{"tagged_mail_handler":"subject"}'>{{ lang.user.tag_in_subject }}</button>
            <button type="button" class="btn btn-sm btn-xs-third d-block d-sm-inline btn-secondary{% if get_tagging_options == 'none' %} active{% endif %}"
            data-action="edit_selected"
            data-item="{{ mailcow_cc_username }}"
            data-id="delimiter_action"
            data-api-url='edit/delimiter_action'
            data-api-attr='{"tagged_mail_handler":"none"}'>{{ lang.user.tag_in_none }}</button>
          </div>
          <p class="text-muted">{{ lang.user.tag_help_explain|raw }}</p>
          <p class="text-muted">{{ lang.user.tag_help_example|raw }}</p>
        </div>
      </div>
      {# Show TLS policy options #}
      <div class="row">
        <div class="col-sm-3 col-12 text-sm-end text-start text-xs-bold mb-4">{{ lang.user.tls_policy }}:</div>
        <div class="col-sm-9 col-12">
          <div class="btn-group" data-acl="{{ acl.tls_policy }}">
<<<<<<< HEAD
            <button type="button" class="btn btn-sm btn-xs-half visible-xs-block visible-sm-inline visible-md-inline visible-lg-inline btn-default{% if get_tls_policy.tls_enforce_in == '1' %} active"{% endif %}"
            role="switch"
            aria-checked="{% if get_tls_policy.tls_enforce_in == '1' %}true{% else %}false{% endif %}"
=======
            <button type="button" class="btn btn-sm btn-xs-half d-block d-sm-inline btn-secondary{% if get_tls_policy.tls_enforce_in == '1' %} active"{% endif %}"
>>>>>>> 37b4ff81
            data-action="edit_selected"
            data-item="{{ mailcow_cc_username }}"
            data-id="tls_policy"
            data-api-url='edit/tls_policy'
            data-api-attr='{"tls_enforce_in": {% if get_tls_policy.tls_enforce_in == '1' %}0{% else %}1{% endif %} }'>{{ lang.user.tls_enforce_in }}</button>
<<<<<<< HEAD
            <button type="button" class="btn btn-sm btn-xs-half visible-xs-block visible-sm-inline visible-md-inline visible-lg-inline btn-default{% if get_tls_policy.tls_enforce_out == '1' %} active"{% endif %}"
            role="switch"
            aria-checked="{% if get_tls_policy.tls_enforce_out == '1' %}true{% else %}false{% endif %}"
=======
            <button type="button" class="btn btn-sm btn-xs-half d-block d-sm-inline btn-secondary{% if get_tls_policy.tls_enforce_out == '1' %} active"{% endif %}"
>>>>>>> 37b4ff81
            data-action="edit_selected"
            data-item="{{ mailcow_cc_username }}"
            data-id="tls_policy"
            data-api-url='edit/tls_policy'
            data-api-attr='{"tls_enforce_out": {% if get_tls_policy.tls_enforce_out == '1' %}0{% else %}1{% endif %} }'>{{ lang.user.tls_enforce_out }}</button>
          </div>
          <p class="text-muted">{{ lang.user.tls_policy_warning|raw }}</p>
        </div>
      </div>
      {# Show quarantine_notification options #}
      <div class="row">
        <div class="col-sm-3 col-12 text-sm-end text-start text-xs-bold mb-4">{{ lang.user.quarantine_notification }}:</div>
        <div class="col-sm-9 col-12">
          <div class="btn-group" data-acl="{{ acl.quarantine_notification }}">
            <button type="button" class="btn btn-sm btn-xs-quart d-block d-sm-inline btn-secondary{% if quarantine_notification == 'never' %} active{% endif %}"
            data-action="edit_selected"
            data-item="{{ mailcow_cc_username }}"
            data-id="quarantine_notification"
            data-api-url='edit/quarantine_notification'
            data-api-attr='{"quarantine_notification":"never"}'>{{ lang.user.never }}</button>
            <button type="button" class="btn btn-sm btn-xs-quart d-block d-sm-inline btn-secondary{% if quarantine_notification == 'hourly' %} active{% endif %}"
            data-action="edit_selected"
            data-item="{{ mailcow_cc_username }}"
            data-id="quarantine_notification"
            data-api-url='edit/quarantine_notification'
            data-api-attr='{"quarantine_notification":"hourly"}'>{{ lang.user.hourly }}</button>
            <button type="button" class="btn btn-sm btn-xs-quart d-block d-sm-inline btn-secondary{% if quarantine_notification == 'daily' %} active{% endif %}"
            data-action="edit_selected"
            data-item="{{ mailcow_cc_username }}"
            data-id="quarantine_notification"
            data-api-url='edit/quarantine_notification'
            data-api-attr='{"quarantine_notification":"daily"}'>{{ lang.user.daily }}</button>
            <button type="button" class="btn btn-sm btn-xs-quart d-block d-sm-inline btn-secondary{% if quarantine_notification == 'weekly' %} active{% endif %}"
            data-action="edit_selected"
            data-item="{{ mailcow_cc_username }}"
            data-id="quarantine_notification"
            data-api-url='edit/quarantine_notification'
            data-api-attr='{"quarantine_notification":"weekly"}'>{{ lang.user.weekly }}</button>
          </div>
          <p class="text-muted">{{ lang.user.quarantine_notification_info }}</p>
        </div>
      </div>
      <div class="row">
        <div class="col-sm-3 col-12 text-sm-end text-start text-xs-bold mb-4">{{ lang.user.quarantine_category }}:</div>
        <div class="col-sm-9 col-12">
          <div class="btn-group" data-acl="{{ acl.quarantine_category }}">
            <button type="button" class="btn btn-sm btn-xs-third d-block d-sm-inline btn-secondary{% if quarantine_category == 'reject' %} active{% endif %}"
            data-action="edit_selected"
            data-item="{{ mailcow_cc_username }}"
            data-id="quarantine_category"
            data-api-url='edit/quarantine_category'
            data-api-attr='{"quarantine_category":"reject"}'>{{ lang.user.q_reject }}</button>
            <button type="button" class="btn btn-sm btn-xs-third d-block d-sm-inline btn-secondary{% if quarantine_category == 'add_header' %} active{% endif %}"
            data-action="edit_selected"
            data-item="{{ mailcow_cc_username }}"
            data-id="quarantine_category"
            data-api-url='edit/quarantine_category'
            data-api-attr='{"quarantine_category":"add_header"}'>{{ lang.user.q_add_header }}</button>
            <button type="button" class="btn btn-sm btn-xs-third d-block d-sm-inline btn-secondary{% if quarantine_category == 'all' %} active{% endif %}"
            data-action="edit_selected"
            data-item="{{ mailcow_cc_username }}"
            data-id="quarantine_category"
            data-api-url='edit/quarantine_category'
            data-api-attr='{"quarantine_category":"all"}'>{{ lang.user.q_all }}</button>
          </div>
          <p class="text-muted">{{ lang.user.quarantine_category_info }}</p>
        </div>
      </div>
      {% if not skip_sogo %}
      <hr>
      <div class="row">
        <div class="col-sm-3 col-12 text-sm-end text-start text-xs-bold mb-4">{{ lang.user.eas_reset }}:</div>
        <div class="col-sm-9 col-12">
          <button class="btn btn-sm d-block d-sm-inline btn-secondary" data-acl="{{ acl.eas_reset }}" data-action="delete_selected" data-text="{{ lang.user.eas_reset }}?" data-item="{{ mailcow_cc_username }}" data-id="eas_cache" data-api-url='delete/eas_cache' href="#">{{ lang.user.eas_reset_now }}</button>
          <p class="text-muted">{{ lang.user.eas_reset_help|raw }}</p>
        </div>
      </div>
      <div class="row">
        <div class="col-sm-3 col-12 text-sm-end text-start text-xs-bold mb-4">{{ lang.user.sogo_profile_reset }}:</div>
        <div class="col-sm-9 col-12">
          <button class="btn btn-sm d-block d-sm-inline btn-secondary" data-acl="{{ acl.sogo_profile_reset }}" data-action="delete_selected" data-text="{{ lang.user.sogo_profile_reset }}?" data-item="{{ mailcow_cc_username }}" data-id="sogo_profile" data-api-url='delete/sogo_profile' href="#">{{ lang.user.sogo_profile_reset_now }}</button>
          <p class="text-muted">{{ lang.user.sogo_profile_reset_help|raw }}</p>
        </div>
      </div>
      {% endif %}
    </div>
  </div>
</div><|MERGE_RESOLUTION|>--- conflicted
+++ resolved
@@ -40,25 +40,13 @@
         <div class="col-sm-3 col-12 text-sm-end text-start text-xs-bold mb-4">{{ lang.user.tls_policy }}:</div>
         <div class="col-sm-9 col-12">
           <div class="btn-group" data-acl="{{ acl.tls_policy }}">
-<<<<<<< HEAD
-            <button type="button" class="btn btn-sm btn-xs-half visible-xs-block visible-sm-inline visible-md-inline visible-lg-inline btn-default{% if get_tls_policy.tls_enforce_in == '1' %} active"{% endif %}"
-            role="switch"
-            aria-checked="{% if get_tls_policy.tls_enforce_in == '1' %}true{% else %}false{% endif %}"
-=======
             <button type="button" class="btn btn-sm btn-xs-half d-block d-sm-inline btn-secondary{% if get_tls_policy.tls_enforce_in == '1' %} active"{% endif %}"
->>>>>>> 37b4ff81
             data-action="edit_selected"
             data-item="{{ mailcow_cc_username }}"
             data-id="tls_policy"
             data-api-url='edit/tls_policy'
             data-api-attr='{"tls_enforce_in": {% if get_tls_policy.tls_enforce_in == '1' %}0{% else %}1{% endif %} }'>{{ lang.user.tls_enforce_in }}</button>
-<<<<<<< HEAD
-            <button type="button" class="btn btn-sm btn-xs-half visible-xs-block visible-sm-inline visible-md-inline visible-lg-inline btn-default{% if get_tls_policy.tls_enforce_out == '1' %} active"{% endif %}"
-            role="switch"
-            aria-checked="{% if get_tls_policy.tls_enforce_out == '1' %}true{% else %}false{% endif %}"
-=======
             <button type="button" class="btn btn-sm btn-xs-half d-block d-sm-inline btn-secondary{% if get_tls_policy.tls_enforce_out == '1' %} active"{% endif %}"
->>>>>>> 37b4ff81
             data-action="edit_selected"
             data-item="{{ mailcow_cc_username }}"
             data-id="tls_policy"
