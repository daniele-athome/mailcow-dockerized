--- conflicted
+++ resolved
@@ -101,61 +101,16 @@
 
           <legend class="mt-4">{{ lang.user.authentication }}</legend>
           <hr>
-<<<<<<< HEAD
           {# Password Change #}
           {% if mailboxdata.authsource == "mailcow" %}
           <div class="row">
             <div class="col-12 col-md-3 d-flex"></div>
-            <div class="col-12 col-md-9 d-flex flex-wrap justify-content-center justify-content-sm-start">
+            <div class="col-12 col-md-9 d-flex flex-wrap">
               <a class="btn btn-secondary" href="#pwChangeModal" data-bs-toggle="modal"><i class="bi bi-pencil-fill"></i> {{ lang.user.change_password }}</a>
-            </div>
-=======
-          <p><a href="#pwChangeModal" data-bs-toggle="modal"><i class="bi bi-pencil-fill"></i> {{ lang.user.change_password }}</a></p>
-          {% if acl.pw_reset == 1 %}<p><a href="#pwRecoveryEmailModal" data-bs-toggle="modal"><i class="bi bi-pencil-fill"></i> {{ lang.user.pw_recovery_email }}</a></p>{% endif %}
-        </div>
-      </div>
-      <hr>
-      {# TFA #}
-      <div class="row">
-        <div class="col-sm-3 col-xs-5 text-right">{{ lang.tfa.tfa }}:</div>
-        <div class="col-sm-9 col-xs-7">
-          <p id="tfa_pretty">{{ tfa_data.pretty }}</p>
-          {% include 'tfa_keys.twig' %}
-          <br>
-        </div>
-      </div>
-      <div class="row">
-        <div class="col-sm-3 col-xs-5 text-right">{{ lang.tfa.set_tfa }}:</div>
-        <div class="col-sm-9 col-xs-7">
-          <select data-style="btn btn-sm dropdown-toggle bs-placeholder btn-secondary" data-width="fit" id="selectTFA" class="selectpicker" title="{{ lang.tfa.select }}">
-            <option value="yubi_otp">{{ lang.tfa.yubi_otp }}</option>
-            <option value="webauthn">{{ lang.tfa.webauthn }}</option>
-            <option value="totp">{{ lang.tfa.totp }}</option>
-            <option value="none">{{ lang.tfa.none }}</option>
-          </select>
-        </div>
-      </div>
-      <hr>
-      {# FIDO2 #}
-      <div class="row">
-        <div class="col-sm-3 col-12 text-sm-end text-start">
-          <p><i class="bi bi-shield-fill-check"></i> {{ lang.fido2.fido2_auth }}</p>
-        </div>
-      </div>
-      <div class="row">
-        <div class="col-sm-3 col-12 text-sm-end text-start mb-4">
-          {{ lang.fido2.known_ids }}:
-        </div>
-        <div class="col-sm-9 col-12">
-          <div class="table-responsive">
-            <table class="table table-striped table-hover table-condensed" id="fido2_keys">
-              <tr>
-                <th>ID</th>
-                <th style="min-width:240px;text-align: right">{{ lang.admin.action }}</th>
-              </tr>
-              {% include 'fido2.twig' %}
-            </table>
->>>>>>> 74b4097e
+              {% if acl.pw_reset == 1 %}
+              <a class="btn btn-secondary ms-4" href="#pwRecoveryEmailModal" data-bs-toggle="modal"><i class="bi bi-pencil-fill"></i> {{ lang.user.pw_recovery_email }}</a></p>
+              {% endif %}
+            </div>
           </div>
           {% endif %}
           {# TFA #}
