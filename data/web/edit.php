--- conflicted
+++ resolved
@@ -1,1684 +1,1602 @@
-<?php
-require_once $_SERVER['DOCUMENT_ROOT'] . '/inc/prerequisites.inc.php';
-$AuthUsers = array("admin", "domainadmin", "user");
-if (!isset($_SESSION['mailcow_cc_role']) OR !in_array($_SESSION['mailcow_cc_role'], $AuthUsers)) {
-	header('Location: /');
-	exit();
-}
-require_once $_SERVER['DOCUMENT_ROOT'] . '/inc/header.inc.php';
-?>
-<div class="container">
-	<div class="row">
-		<div class="col-md-12">
-			<div class="panel panel-default">
-				<div class="panel-heading">
-					<h3 class="panel-title"><?=$lang['edit']['title'];?></h3>
-				</div>
-				<div class="panel-body">
-<?php
-if (isset($_SESSION['mailcow_cc_role'])) {
-  if ($_SESSION['mailcow_cc_role'] == "admin"  || $_SESSION['mailcow_cc_role'] == "domainadmin") {
-    if (isset($_GET["alias"]) &&
-      !empty($_GET["alias"])) {
-        $alias = html_entity_decode(rawurldecode($_GET["alias"]));
-        $result = mailbox('get', 'alias_details', $alias);
-        if (!empty($result)) {
-        ?>
-          <h4><?=$lang['edit']['alias'];?></h4>
-          <br>
-          <form class="form-horizontal" data-id="editalias" role="form" method="post">
-            <input type="hidden" value="0" name="active">
-            <?php if (getenv('SKIP_SOGO') != "y") { ?>
-            <input type="hidden" value="0" name="sogo_visible">
-            <?php } ?>
-            <div class="form-group">
-              <label class="control-label col-sm-2" for="address"><?=$lang['edit']['alias'];?></label>
-              <div class="col-sm-10">
-                <input class="form-control" type="text" name="address" value="<?=htmlspecialchars($result['address']);?>" />
-              </div>
-            </div>
-            <div class="form-group">
-              <label class="control-label col-sm-2" for="goto"><?=$lang['edit']['target_address'];?></label>
-              <div class="col-sm-10">
-                <textarea id="textarea_alias_goto" class="form-control" autocapitalize="none" autocorrect="off" rows="10" id="goto" name="goto" required><?= (!preg_match('/^(null|ham|spam)@localhost$/i', $result['goto'])) ? str_replace(',', ', ', htmlspecialchars($result['goto'])) : null; ?></textarea>
-                <div class="checkbox">
-                  <label><input class="goto_checkbox" type="checkbox" value="1" name="goto_null" <?= ($result['goto'] == "null@localhost") ? "checked" : null; ?>> <?=$lang['add']['goto_null'];?></label>
-                </div>
-                <div class="checkbox">
-                  <label><input class="goto_checkbox" type="checkbox" value="1" name="goto_spam" <?= ($result['goto'] == "spam@localhost") ? "checked" : null; ?>> <?=$lang['add']['goto_spam'];?></label>
-                </div>
-                <div class="checkbox">
-                  <label><input class="goto_checkbox" type="checkbox" value="1" name="goto_ham" <?= ($result['goto'] == "ham@localhost") ? "checked" : null; ?>> <?=$lang['add']['goto_ham'];?></label>
-                </div>
-                <?php if (getenv('SKIP_SOGO') != "y") { ?>
-                <hr>
-                <div class="checkbox">
-                  <label><input type="checkbox" value="1" name="sogo_visible" <?php if (isset($result['sogo_visible']) && $result['sogo_visible']=="1") { echo "checked"; }; ?>> <?=$lang['edit']['sogo_visible'];?></label>
-                </div>
-                <p class="help-block"><?=$lang['edit']['sogo_visible_info'];?></p>
-                <?php } ?>
-              </div>
-            </div>
-            <hr>
-            <div class="form-group">
-              <label class="control-label col-sm-2" for="private_"><?=$lang['edit']['private_comment'];?></label>
-              <div class="col-sm-10">
-                <input maxlength="160" class="form-control" type="text" name="private_comment" value="<?=htmlspecialchars($result['private_comment']);?>" />
-              </div>
-            </div>
-            <div class="form-group">
-              <label class="control-label col-sm-2" for="public_comment"><?=$lang['edit']['public_comment'];?></label>
-              <div class="col-sm-10">
-                <input maxlength="160" class="form-control" type="text" name="public_comment" value="<?=htmlspecialchars($result['public_comment']);?>" />
-              </div>
-            </div>
-            <hr>
-            <div class="form-group">
-              <div class="col-sm-offset-2 col-sm-10">
-                <div class="checkbox">
-                <label><input type="checkbox" value="1" name="active" <?php if (isset($result['active']) && $result['active']=="1") { echo "checked"; }; ?>> <?=$lang['edit']['active'];?></label>
-                </div>
-              </div>
-            </div>
-            <div class="form-group">
-              <div class="col-sm-offset-2 col-sm-10">
-                <button class="btn btn-success" data-action="edit_selected" data-id="editalias" data-item="<?=htmlspecialchars($alias);?>" data-api-url='edit/alias' data-api-attr='{}' href="#"><?=$lang['edit']['save'];?></button>
-              </div>
-            </div>
-          </form>
-        <?php
-        }
-        else {
-        ?>
-          <div class="alert alert-info" role="alert"><?=$lang['info']['no_action'];?></div>
-        <?php
-        }
-    }
-    elseif (isset($_GET['domainadmin'])) {
-      $domain_admin = $_GET["domainadmin"];
-      $result = domain_admin('details', $domain_admin);
-      if (!empty($result)) {
-      ?>
-      <h4><?=$lang['edit']['domain_admin'];?></h4>
-      <br>
-      <form class="form-horizontal" data-id="editdomainadmin" role="form" method="post" autocomplete="off">
-        <input type="hidden" value="0" name="active">
-        <div class="form-group">
-          <label class="control-label col-sm-2" for="username_new"><?=$lang['edit']['username'];?></label>
-          <div class="col-sm-10">
-            <input class="form-control" type="text" name="username_new" value="<?=htmlspecialchars($domain_admin);?>" />
-          </div>
-        </div>
-        <div class="form-group">
-          <label class="control-label col-sm-2" for="domains"><?=$lang['edit']['domains'];?></label>
-          <div class="col-sm-10">
-            <select data-live-search="true" class="full-width-select" name="domains" multiple required>
-            <?php
-            foreach ($result['selected_domains'] as $domain):
-            ?>
-              <option selected><?=htmlspecialchars($domain);?></option>
-            <?php
-            endforeach;
-            foreach ($result['unselected_domains'] as $domain):
-            ?>
-              <option><?=htmlspecialchars($domain);?></option>
-            <?php
-            endforeach;
-            ?>
-            </select>
-          </div>
-        </div>
-        <div class="form-group">
-          <label class="control-label col-sm-2" for="password"><?=$lang['edit']['password'];?> (<a href="#" class="generate_password"><?=$lang['edit']['generate'];?></a>)</label>
-          <div class="col-sm-10">
-          <input type="password" data-pwgen-field="true" data-hibp="true" class="form-control" name="password" placeholder="" autocomplete="new-password">
-          </div>
-        </div>
-        <div class="form-group">
-          <label class="control-label col-sm-2" for="password2"><?=$lang['edit']['password_repeat'];?></label>
-          <div class="col-sm-10">
-          <input type="password" data-pwgen-field="true" class="form-control" name="password2" autocomplete="new-password">
-          </div>
-        </div>
-        <div class="form-group">
-          <div class="col-sm-offset-2 col-sm-10">
-            <div class="checkbox">
-            <label><input type="checkbox" value="1" name="active" <?php if (isset($result['active']) && $result['active']=="1") { echo "checked"; }; ?>> <?=$lang['edit']['active'];?></label>
-            </div>
-          </div>
-        </div>
-        <div class="form-group">
-          <div class="col-sm-offset-2 col-sm-10">
-            <div class="checkbox">
-            <label><input type="checkbox" value="1" name="disable_tfa"> <?=$lang['tfa']['disable_tfa'];?></label>
-            </div>
-          </div>
-        </div>
-        <div class="form-group">
-          <div class="col-sm-offset-2 col-sm-10">
-            <button class="btn btn-success" data-action="edit_selected" data-api-reload-location="/admin" data-id="editdomainadmin" data-item="<?=$domain_admin;?>" data-api-url='edit/domain-admin' data-api-attr='{}' href="#"><?=$lang['edit']['save'];?></button>
-          </div>
-        </div>
-      </form>
-      <form data-id="daacl" class="form-inline well" method="post">
-        <div class="row">
-          <div class="col-sm-1">
-            <p class="help-block">ACL</p>
-          </div>
-          <div class="col-sm-10">
-            <div class="form-group">
-              <select id="da_acl" name="da_acl" size="10" multiple>
-              <?php
-              $da_acls = acl('get', 'domainadmin', $domain_admin);
-              foreach ($da_acls as $acl => $val):
-                ?>
-                <option value="<?=$acl;?>" <?=($val == 1) ? 'selected' : null;?>><?=$lang['acl'][$acl];?></option>
-                <?php
-              endforeach;
-              ?>
-              </select>
-            </div>
-            <div class="form-group">
-              <button class="btn btn-default" data-action="edit_selected" data-id="daacl" data-item="<?=htmlspecialchars($domain_admin);?>" data-api-url='edit/da-acl' data-api-attr='{}' href="#"><?=$lang['admin']['save'];?></button>
-            </div>
-          </div>
-        </div>
-      </form>
-      <?php
-      }
-      else {
-      ?>
-        <div class="alert alert-info" role="alert"><?=$lang['info']['no_action'];?></div>
-      <?php
-      }
-    }
-    elseif (isset($_GET['admin'])) {
-      $admin = $_GET["admin"];
-      $result = admin('details', $admin);
-      if (!empty($result)) {
-      ?>
-      <h4><?=$lang['edit']['domain_admin'];?></h4>
-      <br>
-      <form class="form-horizontal" data-id="editadmin" role="form" method="post" autocomplete="off">
-        <input type="hidden" value="0" name="active">
-        <div class="form-group">
-          <label class="control-label col-sm-2" for="username_new"><?=$lang['edit']['username'];?></label>
-          <div class="col-sm-10">
-            <input class="form-control" type="text" name="username_new" value="<?=htmlspecialchars($admin);?>" />
-          </div>
-        </div>
-        <div class="form-group">
-          <label class="control-label col-sm-2" for="password"><?=$lang['edit']['password'];?> (<a href="#" class="generate_password"><?=$lang['edit']['generate'];?></a>)</label>
-          <div class="col-sm-10">
-          <input type="password" data-pwgen-field="true" data-hibp="true" class="form-control" name="password" placeholder="" autocomplete="new-password">
-          </div>
-        </div>
-        <div class="form-group">
-          <label class="control-label col-sm-2" for="password2"><?=$lang['edit']['password_repeat'];?></label>
-          <div class="col-sm-10">
-          <input type="password" data-pwgen-field="true" class="form-control" name="password2" autocomplete="new-password">
-          </div>
-        </div>
-        <div class="form-group">
-          <div class="col-sm-offset-2 col-sm-10">
-            <div class="checkbox">
-            <label><input type="checkbox" value="1" name="active" <?php if (isset($result['active']) && $result['active']=="1") { echo "checked"; }; ?>> <?=$lang['edit']['active'];?></label>
-            </div>
-          </div>
-        </div>
-        <div class="form-group">
-          <div class="col-sm-offset-2 col-sm-10">
-            <div class="checkbox">
-            <label><input type="checkbox" value="1" name="disable_tfa"> <?=$lang['tfa']['disable_tfa'];?></label>
-            </div>
-          </div>
-        </div>
-        <div class="form-group">
-          <div class="col-sm-offset-2 col-sm-10">
-            <button class="btn btn-success" data-action="edit_selected" data-api-reload-location="/admin" data-id="editadmin" data-item="<?=$admin;?>" data-api-url='edit/admin' data-api-attr='{}' href="#"><?=$lang['edit']['save'];?></button>
-          </div>
-        </div>
-      </form>
-      <?php
-      }
-      else {
-      ?>
-        <div class="alert alert-info" role="alert"><?=$lang['info']['no_action'];?></div>
-      <?php
-      }
-    }
-    elseif (isset($_GET['domain']) &&
-      is_valid_domain_name($_GET["domain"]) &&
-      !empty($_GET["domain"])) {
-        $domain = $_GET["domain"];
-        $result = mailbox('get', 'domain_details', $domain);
-        $rl = ratelimit('get', 'domain', $domain);
-        $rlyhosts = relayhost('get');
-        if (!empty($result)) {
-        ?>
-          <ul class="nav nav-tabs">
-            <li class="active"><a data-toggle="tab" href="#dedit"><?=$lang['edit']['domain'];?></a></li>
-            <li><a data-toggle="tab" href="#dratelimit"><?=$lang['edit']['ratelimit'];?></a></li>
-            <li><a data-toggle="tab" href="#dspamfilter"><?=$lang['edit']['spam_filter'];?></a></li>
-          </ul>
-          <hr>
-          <div class="tab-content">
-            <div id="dedit" class="tab-pane in active">
-            <form data-id="editdomain" class="form-horizontal" role="form" method="post">
-              <input type="hidden" value="0" name="active">
-              <input type="hidden" value="0" name="backupmx">
-              <input type="hidden" value="0" name="gal">
-              <input type="hidden" value="0" name="xmpp">
-              <input type="hidden" value="0" name="relay_all_recipients">
-              <input type="hidden" value="0" name="relay_unknown_only">
-              <div class="form-group" data-acl="<?=$_SESSION['acl']['domain_desc'];?>">
-                <label class="control-label col-sm-2" for="description"><?=$lang['edit']['description'];?></label>
-                <div class="col-sm-10">
-                  <input type="text" class="form-control" name="description" value="<?=htmlspecialchars($result['description']);?>">
-                </div>
-              </div>
-              <?php
-              if ($_SESSION['mailcow_cc_role'] == "admin") {
-              ?>
-              <div class="form-group">
-                <label class="control-label col-sm-2" for="aliases"><?=$lang['edit']['max_aliases'];?></label>
-                <div class="col-sm-10">
-                  <input type="number" class="form-control" name="aliases" value="<?=intval($result['max_num_aliases_for_domain']);?>">
-                </div>
-              </div>
-              <div class="form-group">
-                <label class="control-label col-sm-2" for="mailboxes"><?=$lang['edit']['max_mailboxes'];?></label>
-                <div class="col-sm-10">
-                  <input type="number" class="form-control" name="mailboxes" value="<?=intval($result['max_num_mboxes_for_domain']);?>">
-                </div>
-              </div>
-              <div class="form-group">
-                  <label class="control-label col-sm-2" for="defquota"><?=$lang['edit']['mailbox_quota_def'];?></label>
-                  <div class="col-sm-10">
-                      <input type="number" class="form-control" name="defquota" value="<?=intval($result['def_quota_for_mbox'] / 1048576);?>">
-                  </div>
-              </div>
-              <div class="form-group">
-                <label class="control-label col-sm-2" for="maxquota"><?=$lang['edit']['max_quota'];?></label>
-                <div class="col-sm-10">
-                  <input type="number" class="form-control" name="maxquota" value="<?=intval($result['max_quota_for_mbox'] / 1048576);?>">
-                </div>
-              </div>
-              <div class="form-group">
-                <label class="control-label col-sm-2" for="quota"><?=$lang['edit']['domain_quota'];?></label>
-                <div class="col-sm-10">
-                  <input type="number" class="form-control" name="quota" value="<?=intval($result['max_quota_for_domain'] / 1048576);?>">
-                </div>
-              </div>
-              <div class="form-group">
-                <label class="control-label col-sm-2" for="quota"><?=$lang['edit']['relayhost'];?></label>
-                <div class="col-sm-10">
-                  <select data-live-search="true" name="relayhost" class="form-control">
-                    <?php
-                    foreach ($rlyhosts as $rlyhost) {
-                    ?>
-                    <option value="<?=$rlyhost['id'];?>" <?=($result['relayhost'] == $rlyhost['id']) ? 'selected' : null;?>>ID <?=$rlyhost['id'];?>: <?=$rlyhost['hostname'];?> (<?=$rlyhost['username'];?>)</option>
-                    <?php
-                    }
-                    ?>
-                    <option value="" <?=($result['relayhost'] == "0") ? 'selected' : null;?>>None</option>
-                  </select>
-                </div>
-              </div>
-              <div class="form-group">
-                <label class="control-label col-sm-2"><?=$lang['edit']['backup_mx_options'];?></label>
-                <div class="col-sm-10">
-                  <div class="checkbox">
-                    <label><input type="checkbox" value="1" name="backupmx" <?=(isset($result['backupmx']) && $result['backupmx']=="1") ? "checked" : null;?>> <?=$lang['edit']['relay_domain'];?></label>
-                    <br>
-                    <label><input type="checkbox" value="1" name="relay_all_recipients" <?=(isset($result['relay_all_recipients']) && $result['relay_all_recipients']=="1") ? "checked" : null;?>> <?=$lang['edit']['relay_all'];?></label>
-                    <p><?=$lang['edit']['relay_all_info'];?></p>
-                    <label><input type="checkbox" value="1" name="relay_unknown_only" <?=(isset($result['relay_unknown_only']) && $result['relay_unknown_only']=="1") ? "checked" : null;?>> <?=$lang['edit']['relay_unknown_only'];?></label>
-                    <br>
-                    <p><?=$lang['edit']['relay_transport_info'];?></p>
-                    <hr style="margin:25px 0px 0px 0px">
-                  </div>
-                </div>
-              </div>
-              <?php
-              }
-              ?>
-              <div class="form-group">
-                <div class="col-sm-offset-2 col-sm-10">
-                  <div class="checkbox">
-                    <label><input type="checkbox" value="1" name="gal" <?=(isset($result['gal']) && $result['gal']=="1") ? "checked" : null;?>> <?=$lang['edit']['gal'];?></label>
-                    <small class="help-block"><?=$lang['edit']['gal_info'];?></small>
-                  </div>
-                </div>
-              </div>
-              <hr>
-              <div class="form-group" data-acl="<?=$_SESSION['acl']['xmpp_mailbox_access'];?>">
-                <div class="col-sm-offset-2 col-sm-10">
-                  <div class="checkbox">
-                    <label><input type="checkbox" value="1" name="xmpp" <?=(isset($result['xmpp']) && $result['xmpp']=="1") ? "checked" : null;?>> <?=$lang['edit']['xmpp'];?></label>
-                    <small class="help-block"><?=$lang['edit']['xmpp_info'];?></small>
-                  </div>
-                </div>
-              </div>
-              <div class="form-group" data-acl="<?=$_SESSION['acl']['xmpp_prefix'];?>">
-                <label class="control-label col-sm-2" for="xmpp_prefix"><?=$lang['edit']['xmpp_prefix'];?></label>
-                <div class="col-md-3">
-                  <div class="input-group">
-                    <input type="text" class="form-control" name="xmpp_prefix" value="<?=htmlspecialchars($result['xmpp_prefix'], ENT_QUOTES, 'UTF-8');?>" required>
-                    <span class="input-group-addon">.<?=htmlspecialchars($domain, ENT_QUOTES, 'UTF-8');?></span>
-                  </div>
-                  <small class="help-block"><?=sprintf($lang['edit']['xmpp_prefix_info'], getenv('MAILCOW_HOSTNAME'));?></small>
-                </div>
-              </div>
-              <hr>
-              <div class="form-group">
-                <div class="col-sm-offset-2 col-sm-10">
-                  <div class="checkbox">
-                    <label><input type="checkbox" value="1" name="active" <?=(isset($result['active']) && $result['active']=="1") ? "checked" : null;?> <?=($_SESSION['mailcow_cc_role'] == "admin") ? null : "disabled";?>> <?=$lang['edit']['active'];?></label>
-                  </div>
-                </div>
-              </div>
-              <div class="form-group">
-                <div class="col-sm-offset-2 col-sm-10">
-                  <button class="btn btn-success" data-action="edit_selected" data-id="editdomain" data-item="<?=$domain;?>" data-api-url='edit/domain' data-api-attr='{}' href="#"><?=$lang['admin']['save'];?></button>
-                </div>
-              </div>
-            </form>
-            <?php
-            if (!empty($dkim = dkim('details', $domain))) {
-            ?>
-            <hr>
-            <div class="row">
-              <div class="col-xs-2">
-                <p>Domain: <strong><?=htmlspecialchars($result['domain_name']);?></strong> (<?=$dkim['dkim_selector'];?>._domainkey)</p>
-              </div>
-              <div class="col-xs-10">
-                <pre><?=$dkim['dkim_txt'];?></pre>
-              </div>
-            </div>
-<<<<<<< HEAD
-            <?php
-            }
-            ?>
-            </div>
-            <div id="dratelimit" class="tab-pane">
-              <form data-id="domratelimit" class="form-inline well" method="post">
-                <div class="form-group">
-                  <label class="control-label"><?=$lang['edit']['ratelimit'];?></label>
-                  <input name="rl_value" type="number" value="<?=(!empty($rl['value'])) ? $rl['value'] : null;?>" autocomplete="off" class="form-control" placeholder="disabled">
-                </div>
-                <div class="form-group">
-                  <select name="rl_frame" class="form-control">
-                    <option value="s" <?=(isset($rl['frame']) && $rl['frame'] == 's') ? 'selected' : null;?>>msgs / second</option>
-                    <option value="m" <?=(isset($rl['frame']) && $rl['frame'] == 'm') ? 'selected' : null;?>>msgs / minute</option>
-                    <option value="h" <?=(isset($rl['frame']) && $rl['frame'] == 'h') ? 'selected' : null;?>>msgs / hour</option>
-                    <option value="d" <?=(isset($rl['frame']) && $rl['frame'] == 'd') ? 'selected' : null;?>>msgs / day</option>
-                  </select>
-                </div>
-                <div class="form-group">
-                  <button data-acl="<?=$_SESSION['acl']['ratelimit'];?>" class="btn btn-default" data-action="edit_selected" data-id="domratelimit" data-item="<?=$domain;?>" data-api-url='edit/rl-domain' data-api-attr='{}' href="#"><?=$lang['admin']['save'];?></button>
-                </div>
-              </form>
-            </div>
-            <div id="dspamfilter" class="tab-pane">
-              <div class="row">
-                <div class="col-sm-6">
-                  <h4><?=$lang['user']['spamfilter_wl'];?></h4>
-                  <p><?=$lang['user']['spamfilter_wl_desc'];?></p>
-                  <div class="table-responsive">
-                    <table class="table table-striped table-condensed" id="wl_policy_domain_table"></table>
-                  </div>
-                  <div class="mass-actions-user">
-                    <div class="btn-group" data-acl="<?=$_SESSION['acl']['spam_policy'];?>">
-                      <a class="btn btn-sm btn-default" id="toggle_multi_select_all" data-id="policy_wl_domain" href="#"><span class="glyphicon glyphicon-check" aria-hidden="true"></span> <?=$lang['mailbox']['toggle_all'];?></a>
-                      <a class="btn btn-sm btn-danger" data-action="delete_selected" data-id="policy_wl_domain" data-api-url='delete/domain-policy' href="#"><?=$lang['mailbox']['remove'];?></a></li>
-                    </div>
-                  </div>
-                  <form class="form-inline" data-id="add_wl_policy_domain">
-                    <div class="input-group" data-acl="<?=$_SESSION['acl']['spam_policy'];?>">
-                      <input type="text" class="form-control" name="object_from" placeholder="*@example.org" required>
-                      <span class="input-group-btn">
-                        <button class="btn btn-default" data-action="add_item" data-id="add_wl_policy_domain" data-api-url='add/domain-policy' data-api-attr='{"domain":"<?= $domain; ?>","object_list":"wl"}' href="#"><?=$lang['user']['spamfilter_table_add'];?></button>
-                      </span>
-                    </div>
-                  </form>
-                </div>
-                <div class="col-sm-6">
-                  <h4><?=$lang['user']['spamfilter_bl'];?></h4>
-                  <p><?=$lang['user']['spamfilter_bl_desc'];?></p>
-                  <div class="table-responsive">
-                    <table class="table table-striped table-condensed" id="bl_policy_domain_table"></table>
-                  </div>
-                  <div class="mass-actions-user">
-                    <div class="btn-group" data-acl="<?=$_SESSION['acl']['spam_policy'];?>">
-                      <a class="btn btn-sm btn-default" id="toggle_multi_select_all" data-id="policy_bl_domain" href="#"><span class="glyphicon glyphicon-check" aria-hidden="true"></span> <?=$lang['mailbox']['toggle_all'];?></a>
-                      <a class="btn btn-sm btn-danger" data-action="delete_selected" data-id="policy_bl_domain" data-api-url='delete/domain-policy' href="#"><?=$lang['mailbox']['remove'];?></a></li>
-                    </div>
-                  </div>
-                  <form class="form-inline" data-id="add_bl_policy_domain">
-                    <div class="input-group" data-acl="<?=$_SESSION['acl']['spam_policy'];?>">
-                      <input type="text" class="form-control" name="object_from" placeholder="*@example.org" required>
-                      <span class="input-group-btn">
-                        <button class="btn btn-default" data-action="add_item" data-id="add_bl_policy_domain" data-api-url='add/domain-policy' data-api-attr='{"domain":"<?= $domain; ?>","object_list":"bl"}' href="#"><?=$lang['user']['spamfilter_table_add'];?></button>
-                      </span>
-                    </div>
-                  </form>
-                </div>
-              </div>
-            </div>
-          </div>
-=======
-          </form>
-          <?php
-          if (!empty($dkim = dkim('details', $domain))) {
-          ?>
-          <hr>
-          <div class="row">
-            <div class="col-xs-2">
-              <p>Domain: <strong><?=htmlspecialchars($result['domain_name']);?></strong> (<?=$dkim['dkim_selector'];?>._domainkey)</p>
-            </div>
-            <div class="col-xs-10">
-              <pre><?=$dkim['dkim_txt'];?></pre>
-            </div>
-          </div>
-          <?php
-          }
-          ?>
-      <hr>
-      <form data-id="domratelimit" class="form-inline well" method="post">
-        <div class="form-group">
-          <label class="control-label"><?=$lang['acl']['ratelimit'];?></label>
-          <input name="rl_value" type="number" value="<?=(!empty($rl['value'])) ? $rl['value'] : null;?>" autocomplete="off" class="form-control" placeholder="disabled">
-        </div>
-        <div class="form-group">
-          <select name="rl_frame" class="form-control">
-            <option value="s" <?=(isset($rl['frame']) && $rl['frame'] == 's') ? 'selected' : null;?>>msgs / second</option>
-            <option value="m" <?=(isset($rl['frame']) && $rl['frame'] == 'm') ? 'selected' : null;?>>msgs / minute</option>
-            <option value="h" <?=(isset($rl['frame']) && $rl['frame'] == 'h') ? 'selected' : null;?>>msgs / hour</option>
-            <option value="d" <?=(isset($rl['frame']) && $rl['frame'] == 'd') ? 'selected' : null;?>>msgs / day</option>
-          </select>
-        </div>
-        <div class="form-group">
-          <button data-acl="<?=$_SESSION['acl']['ratelimit'];?>" class="btn btn-default" data-action="edit_selected" data-id="domratelimit" data-item="<?=$domain;?>" data-api-url='edit/rl-domain' data-api-attr='{}' href="#"><?=$lang['admin']['save'];?></button>
-        </div>
-      </form>
-      <hr>
-      <div class="row">
-        <div class="col-sm-6">
-          <h4><?=$lang['user']['spamfilter_wl'];?></h4>
-          <p><?=$lang['user']['spamfilter_wl_desc'];?></p>
-          <form class="form-inline" data-id="add_wl_policy_domain">
-            <div class="input-group" data-acl="<?=$_SESSION['acl']['spam_policy'];?>">
-              <input type="text" class="form-control" name="object_from" placeholder="*@example.org" required>
-              <span class="input-group-btn">
-                <button class="btn btn-default" data-action="add_item" data-id="add_wl_policy_domain" data-api-url='add/domain-policy' data-api-attr='{"domain":"<?= $domain; ?>","object_list":"wl"}' href="#"><?=$lang['user']['spamfilter_table_add'];?></button>
-              </span>
-            </div>
-          </form>
-          <div class="mass-actions-user">
-            <div class="btn-group" data-acl="<?=$_SESSION['acl']['spam_policy'];?>">
-              <a class="btn btn-sm btn-default" id="toggle_multi_select_all" data-id="policy_wl_domain" href="#"><span class="glyphicon glyphicon-check" aria-hidden="true"></span> <?=$lang['mailbox']['toggle_all'];?></a>
-              <a class="btn btn-sm btn-danger" data-action="delete_selected" data-id="policy_wl_domain" data-api-url='delete/domain-policy' href="#"><?=$lang['mailbox']['remove'];?></a></li>
-            </div>
-          </div>
-          <div class="table-responsive">
-            <table class="table table-striped table-condensed" id="wl_policy_domain_table"></table>
-          </div>
-        </div>
-        <div class="col-sm-6">
-          <h4><?=$lang['user']['spamfilter_bl'];?></h4>
-          <p><?=$lang['user']['spamfilter_bl_desc'];?></p>
-          <form class="form-inline" data-id="add_bl_policy_domain">
-            <div class="input-group" data-acl="<?=$_SESSION['acl']['spam_policy'];?>">
-              <input type="text" class="form-control" name="object_from" placeholder="*@example.org" required>
-              <span class="input-group-btn">
-                <button class="btn btn-default" data-action="add_item" data-id="add_bl_policy_domain" data-api-url='add/domain-policy' data-api-attr='{"domain":"<?= $domain; ?>","object_list":"bl"}' href="#"><?=$lang['user']['spamfilter_table_add'];?></button>
-              </span>
-            </div>
-          </form>
-          <div class="mass-actions-user">
-            <div class="btn-group" data-acl="<?=$_SESSION['acl']['spam_policy'];?>">
-              <a class="btn btn-sm btn-default" id="toggle_multi_select_all" data-id="policy_bl_domain" href="#"><span class="glyphicon glyphicon-check" aria-hidden="true"></span> <?=$lang['mailbox']['toggle_all'];?></a>
-              <a class="btn btn-sm btn-danger" data-action="delete_selected" data-id="policy_bl_domain" data-api-url='delete/domain-policy' href="#"><?=$lang['mailbox']['remove'];?></a></li>
-            </div>
-          </div>
-          <div class="table-responsive">
-            <table class="table table-striped table-condensed" id="bl_policy_domain_table"></table>
-          </div>
-        </div>
-      </div>
->>>>>>> e3546fe9
-          <?php
-        }
-        else {
-        ?>
-          <div class="alert alert-info" role="alert"><?=$lang['info']['no_action'];?></div>
-        <?php
-        }
-    }
-    elseif (isset($_GET['oauth2client']) &&
-      is_numeric($_GET["oauth2client"]) &&
-      !empty($_GET["oauth2client"])) {
-        $oauth2client = $_GET["oauth2client"];
-        $result = oauth2('details', 'client', $oauth2client);
-        if (!empty($result)) {
-        ?>
-          <h4>OAuth2</h4>
-          <form data-id="oauth2client" class="form-horizontal" role="form" method="post">
-            <div class="form-group">
-              <label class="control-label col-sm-2" for="client_id"><?=$lang['edit']['client_id'];?></label>
-              <div class="col-sm-10">
-                <input type="text" class="form-control" name="client_id" id="client_id" value="<?=htmlspecialchars($result['client_id']);?>" disabled>
-              </div>
-            </div>
-            <div class="form-group">
-              <label class="control-label col-sm-2" for="client_secret"><?=$lang['edit']['client_secret'];?></label>
-              <div class="col-sm-10">
-                <input type="text" class="form-control" name="client_secret" id="client_secret" value="<?=htmlspecialchars($result['client_secret']);?>" disabled>
-              </div>
-            </div>
-            <div class="form-group">
-              <label class="control-label col-sm-2" for="scope"><?=$lang['edit']['scope'];?></label>
-              <div class="col-sm-10">
-                <input type="text" class="form-control" name="scope" id="scope" value="<?=htmlspecialchars($result['scope']);?>" disabled>
-              </div>
-            </div>
-            <div class="form-group">
-              <label class="control-label col-sm-2" for="redirect_uri"><?=$lang['edit']['redirect_uri'];?></label>
-              <div class="col-sm-10">
-                <input type="text" class="form-control" name="redirect_uri" id="redirect_uri" value="<?=htmlspecialchars($result['redirect_uri']);?>">
-              </div>
-            </div>
-            <div class="form-group">
-              <div class="col-sm-offset-2 col-sm-10">
-                <button class="btn btn-default" data-action="edit_selected" data-id="oauth2client" data-item="<?=$oauth2client;?>" data-api-url='edit/oauth2-client' data-api-attr='{}' href="#"><?=$lang['admin']['save'];?></button>
-              </div>
-            </div>
-          </form>
-          <?php
-        }
-        else {
-        ?>
-          <div class="alert alert-info" role="alert"><?=$lang['info']['no_action'];?></div>
-        <?php
-        }
-    }
-    elseif (isset($_GET['aliasdomain']) &&
-      is_valid_domain_name(html_entity_decode(rawurldecode($_GET["aliasdomain"]))) &&
-      !empty($_GET["aliasdomain"])) {
-        $alias_domain = html_entity_decode(rawurldecode($_GET["aliasdomain"]));
-        $result = mailbox('get', 'alias_domain_details', $alias_domain);
-        $rl = ratelimit('get', 'domain', $alias_domain);
-        if (!empty($result)) {
-        ?>
-          <h4><?=$lang['edit']['edit_alias_domain'];?></h4>
-          <form class="form-horizontal" data-id="editaliasdomain" role="form" method="post">
-            <input type="hidden" value="0" name="active">
-            <div class="form-group">
-              <label class="control-label col-sm-2" for="target_domain"><?=$lang['edit']['target_domain'];?></label>
-              <div class="col-sm-10">
-                <select class="full-width-select" data-live-search="true" id="addSelectDomain" name="target_domain" required>
-                <?php
-                foreach (mailbox('get', 'domains') as $domain):
-                ?>
-                  <option <?=($result['target_domain'] != $domain) ?: 'selected';?>><?=htmlspecialchars($domain);?></option>
-                <?php
-                endforeach;
-                ?>
-                </select>
-              </div>
-            </div>
-            <div class="form-group">
-              <div class="col-sm-offset-2 col-sm-10">
-                <div class="checkbox">
-                  <label><input type="checkbox" value="1" name="active" <?=(isset($result['active']) && $result['active']=="1") ?  "checked" : null ?>> <?=$lang['edit']['active'];?></label>
-                </div>
-              </div>
-            </div>
-            <div class="form-group">
-              <div class="col-sm-offset-2 col-sm-10">
-                <button class="btn btn-success" data-action="edit_selected" data-id="editaliasdomain" data-item="<?=$alias_domain;?>" data-api-url='edit/alias-domain' data-api-attr='{}' href="#"><?=$lang['edit']['save'];?></button>
-              </div>
-            </div>
-          </form>
-          <hr>
-          <form data-id="domratelimit" class="form-inline well" method="post">
-            <div class="form-group">
-              <label class="control-label"><?=$lang['acl']['ratelimit'];?></label>
-              <input name="rl_value" type="number" value="<?=(!empty($rl['value'])) ? $rl['value'] : null;?>" autocomplete="off" class="form-control" placeholder="disabled">
-            </div>
-            <div class="form-group">
-              <select name="rl_frame" class="form-control">
-                <option value="s" <?=(isset($rl['frame']) && $rl['frame'] == 's') ? 'selected' : null;?>>msgs / second</option>
-                <option value="m" <?=(isset($rl['frame']) && $rl['frame'] == 'm') ? 'selected' : null;?>>msgs / minute</option>
-                <option value="h" <?=(isset($rl['frame']) && $rl['frame'] == 'h') ? 'selected' : null;?>>msgs / hour</option>
-                <option value="d" <?=(isset($rl['frame']) && $rl['frame'] == 'd') ? 'selected' : null;?>>msgs / day</option>
-              </select>
-            </div>
-            <div class="form-group">
-              <button class="btn btn-default" data-action="edit_selected" data-id="domratelimit" data-item="<?=$alias_domain;?>" data-api-url='edit/rl-domain' data-api-attr='{}' href="#"><?=$lang['admin']['save'];?></button>
-            </div>
-          </form>
-          <?php
-          if (!empty($dkim = dkim('details', $alias_domain))) {
-          ?>
-          <hr>
-          <div class="row">
-            <div class="col-xs-2">
-              <p>Domain: <strong><?=htmlspecialchars($result['alias_domain']);?></strong> (<?=$dkim['dkim_selector'];?>._domainkey)</p>
-            </div>
-            <div class="col-xs-10">
-            <pre><?=$dkim['dkim_txt'];?></pre>
-            </div>
-          </div>
-          <?php
-          }
-        }
-        else {
-        ?>
-          <div class="alert alert-info" role="alert"><?=$lang['info']['no_action'];?></div>
-        <?php
-        }
-    }
-    elseif (isset($_GET['mailbox']) && filter_var(html_entity_decode(rawurldecode($_GET["mailbox"])), FILTER_VALIDATE_EMAIL) && !empty($_GET["mailbox"])) {
-      $mailbox = html_entity_decode(rawurldecode($_GET["mailbox"]));
-      $result = mailbox('get', 'mailbox_details', $mailbox);
-      $rl = ratelimit('get', 'mailbox', $mailbox);
-      $pushover_data = pushover('get', $mailbox);
-      $quarantine_notification = mailbox('get', 'quarantine_notification', $mailbox);
-      $quarantine_category = mailbox('get', 'quarantine_category', $mailbox);
-      $get_tls_policy = mailbox('get', 'tls_policy', $mailbox);
-      if (!empty($result)) {
-        ?>
-        <h4><?=$lang['edit']['mailbox'];?></h4>
-        <form class="form-horizontal" data-id="editmailbox" role="form" method="post">
-          <input type="hidden" value="default" name="sender_acl">
-          <input type="hidden" value="0" name="force_pw_update">
-          <input type="hidden" value="0" name="sogo_access">
-          <input type="hidden" value="0" name="protocol_access">
-          <input type="hidden" value="0" name="xmpp_access">
-          <input type="hidden" value="0" name="xmpp_admin">
-          <div class="form-group">
-            <label class="control-label col-sm-2" for="name"><?=$lang['edit']['full_name'];?></label>
-            <div class="col-sm-10">
-            <input type="text" class="form-control" name="name" value="<?=htmlspecialchars($result['name'], ENT_QUOTES, 'UTF-8');?>">
-            </div>
-          </div>
-          <div class="form-group">
-            <label class="control-label col-sm-2" for="quota"><?=$lang['edit']['quota_mb'];?>
-              <br><span id="quotaBadge" class="badge">max. <?=intval($result['max_new_quota'] / 1048576)?> MiB</span>
-            </label>
-            <div class="col-sm-10">
-              <input type="number" name="quota" style="width:100%" min="0" max="<?=intval($result['max_new_quota'] / 1048576);?>" value="<?=intval($result['quota']) / 1048576;?>" class="form-control">
-              <small class="help-block">0 = ∞</small>
-            </div>
-          </div>
-          <div class="form-group">
-            <label class="control-label col-sm-2" for="sender_acl"><?=$lang['edit']['sender_acl'];?></label>
-            <div class="col-sm-10">
-              <select data-live-search="true" data-width="100%" style="width:100%" id="editSelectSenderACL" name="sender_acl" size="10" multiple>
-              <?php
-              $sender_acl_handles = mailbox('get', 'sender_acl_handles', $mailbox);
-
-              foreach ($sender_acl_handles['sender_acl_domains']['ro'] as $domain):
-                ?>
-                <option data-subtext="Admin" value="<?=htmlspecialchars($domain);?>" disabled selected><?=htmlspecialchars(sprintf($lang['edit']['dont_check_sender_acl'], $domain));?></option>
-                <?php
-              endforeach;
-
-              foreach ($sender_acl_handles['sender_acl_addresses']['ro'] as $alias):
-                ?>
-              <option data-subtext="Admin" disabled selected><?=htmlspecialchars($alias);?></option>
-                <?php
-              endforeach;
-
-              foreach ($sender_acl_handles['fixed_sender_aliases'] as $alias):
-                ?>
-                <option data-subtext="Alias" disabled selected><?=htmlspecialchars($alias);?></option>
-                <?php
-              endforeach;
-
-              foreach ($sender_acl_handles['sender_acl_domains']['rw'] as $domain):
-                ?>
-                <option value="<?=htmlspecialchars($domain);?>" selected><?=htmlspecialchars(sprintf($lang['edit']['dont_check_sender_acl'], $domain));?></option>
-                <?php
-              endforeach;
-
-              foreach ($sender_acl_handles['sender_acl_domains']['selectable'] as $domain):
-                ?>
-                <option value="<?=htmlspecialchars($domain);?>"><?=htmlspecialchars(sprintf($lang['edit']['dont_check_sender_acl'], $domain));?></option>
-                <?php
-              endforeach;
-
-              foreach ($sender_acl_handles['sender_acl_addresses']['rw'] as $address):
-                ?>
-                  <option selected><?=htmlspecialchars($address);?></option>
-                <?php
-              endforeach;
-
-              foreach ($sender_acl_handles['sender_acl_addresses']['selectable'] as $address):
-                ?>
-                  <option><?=htmlspecialchars($address);?></option>
-                <?php
-              endforeach;
-
-              // Generated here, but used in extended_sender_acl
-              if (!empty($sender_acl_handles['external_sender_aliases'])) {
-                $ext_sender_acl = implode(', ', $sender_acl_handles['external_sender_aliases']);
-              }
-              else {
-                $ext_sender_acl = '';
-              }
-
-              ?>
-              </select>
-              <div style="display:none" id="sender_acl_disabled"><?=$lang['edit']['sender_acl_disabled'];?></div>
-              <small class="help-block"><?=$lang['edit']['sender_acl_info'];?></small>
-            </div>
-          </div>
-          <div class="form-group">
-            <label class="control-label col-sm-2"><?=$lang['user']['quarantine_notification'];?></label>
-            <div class="col-sm-10">
-            <div class="btn-group" data-acl="<?=$_SESSION['acl']['quarantine_notification'];?>">
-              <button type="button" class="btn btn-sm btn-default <?=($quarantine_notification == "never") ? "active" : null;?>"
-                data-action="edit_selected"
-                data-item="<?= htmlentities($mailbox); ?>"
-                data-id="quarantine_notification"
-                data-api-url='edit/quarantine_notification'
-                data-api-attr='{"quarantine_notification":"never"}'><?=$lang['user']['never'];?></button>
-              <button type="button" class="btn btn-sm btn-default <?=($quarantine_notification == "hourly") ? "active" : null;?>"
-                data-action="edit_selected"
-                data-item="<?= htmlentities($mailbox); ?>"
-                data-id="quarantine_notification"
-                data-api-url='edit/quarantine_notification'
-                data-api-attr='{"quarantine_notification":"hourly"}'><?=$lang['user']['hourly'];?></button>
-              <button type="button" class="btn btn-sm btn-default <?=($quarantine_notification == "daily") ? "active" : null;?>"
-                data-action="edit_selected"
-                data-item="<?= htmlentities($mailbox); ?>"
-                data-id="quarantine_notification"
-                data-api-url='edit/quarantine_notification'
-                data-api-attr='{"quarantine_notification":"daily"}'><?=$lang['user']['daily'];?></button>
-              <button type="button" class="btn btn-sm btn-default <?=($quarantine_notification == "weekly") ? "active" : null;?>"
-                data-action="edit_selected"
-                data-item="<?= htmlentities($mailbox); ?>"
-                data-id="quarantine_notification"
-                data-api-url='edit/quarantine_notification'
-                data-api-attr='{"quarantine_notification":"weekly"}'><?=$lang['user']['weekly'];?></button>
-            </div>
-            <p class="help-block"><small><?=$lang['user']['quarantine_notification_info'];?></small></p>
-            </div>
-          </div>
-          <div class="form-group">
-            <label class="control-label col-sm-2"><?=$lang['user']['quarantine_category'];?></label>
-            <div class="col-sm-10">
-            <div class="btn-group" data-acl="<?=$_SESSION['acl']['quarantine_category'];?>">
-              <button type="button" class="btn btn-sm btn-default <?=($quarantine_category == "reject") ? "active" : null;?>"
-                data-action="edit_selected"
-                data-item="<?= htmlentities($mailbox); ?>"
-                data-id="quarantine_category"
-                data-api-url='edit/quarantine_category'
-                data-api-attr='{"quarantine_category":"reject"}'><?=$lang['user']['q_reject'];?></button>
-              <button type="button" class="btn btn-sm btn-default <?=($quarantine_category == "add_header") ? "active" : null;?>"
-                data-action="edit_selected"
-                data-item="<?= htmlentities($mailbox); ?>"
-                data-id="quarantine_category"
-                data-api-url='edit/quarantine_category'
-                data-api-attr='{"quarantine_category":"add_header"}'><?=$lang['user']['q_add_header'];?></button>
-              <button type="button" class="btn btn-sm btn-default <?=($quarantine_category == "all") ? "active" : null;?>"
-                data-action="edit_selected"
-                data-item="<?= htmlentities($mailbox); ?>"
-                data-id="quarantine_category"
-                data-api-url='edit/quarantine_category'
-                data-api-attr='{"quarantine_category":"all"}'><?=$lang['user']['q_all'];?></button>
-            </div>
-            <p class="help-block"><small><?=$lang['user']['quarantine_category_info'];?></small></p>
-            </div>
-          </div>
-          <div class="form-group">
-            <label class="control-label col-sm-2" for="sender_acl"><?=$lang['user']['tls_policy'];?></label>
-            <div class="col-sm-10">
-              <div class="btn-group" data-acl="<?=$_SESSION['acl']['tls_policy'];?>">
-                <button type="button" class="btn btn-sm btn-default <?=($get_tls_policy['tls_enforce_in'] == "1") ? "active" : null;?>"
-                  data-action="edit_selected"
-                  data-item="<?= htmlentities($mailbox); ?>"
-                  data-id="tls_policy"
-                  data-api-url='edit/tls_policy'
-                  data-api-attr='{"tls_enforce_in":<?=($get_tls_policy['tls_enforce_in'] == "1") ? "0" : "1";?>}'><?=$lang['user']['tls_enforce_in'];?></button>
-                <button type="button" class="btn btn-sm btn-default <?=($get_tls_policy['tls_enforce_out'] == "1") ? "active" : null;?>"
-                  data-action="edit_selected"
-                  data-item="<?= htmlentities($mailbox); ?>"
-                  data-id="tls_policy"
-                  data-api-url='edit/tls_policy'
-                  data-api-attr='{"tls_enforce_out":<?=($get_tls_policy['tls_enforce_out'] == "1") ? "0" : "1";?>}'><?=$lang['user']['tls_enforce_out'];?></button>
-              </div>
-            </div>
-          </div>
-          <div class="form-group">
-            <label class="control-label col-sm-2" for="password"><?=$lang['edit']['password'];?> (<a href="#" class="generate_password"><?=$lang['edit']['generate'];?></a>)</label>
-            <div class="col-sm-10">
-            <input type="password" data-pwgen-field="true" data-hibp="true" class="form-control" name="password" placeholder="<?=$lang['edit']['unchanged_if_empty'];?>" autocomplete="new-password">
-            </div>
-          </div>
-          <div class="form-group">
-            <label class="control-label col-sm-2" for="password2"><?=$lang['edit']['password_repeat'];?></label>
-            <div class="col-sm-10">
-            <input type="password" data-pwgen-field="true" class="form-control" name="password2" autocomplete="new-password">
-            </div>
-          </div>
-          <div data-acl="<?=$_SESSION['acl']['extend_sender_acl'];?>" class="form-group">
-            <label class="control-label col-sm-2" for="extended_sender_acl"><?=$lang['edit']['extended_sender_acl'];?></label>
-            <div class="col-sm-10">
-            <input type="text" class="form-control" name="extended_sender_acl" value="<?=empty($ext_sender_acl) ? '' : $ext_sender_acl; ?>" placeholder="user1@example.com, user2@example.org, @example.com, ...">
-            <small class="help-block"><?=$lang['edit']['extended_sender_acl_info'];?></small>
-            </div>
-          </div>
-          <div class="form-group">
-            <label class="control-label col-sm-2" for="protocol_access"><?=$lang['edit']['allowed_protocols'];?></label>
-            <div class="col-sm-10">
-            <select data-acl="<?=$_SESSION['acl']['protocol_access'];?>" name="protocol_access" multiple class="form-control">
-              <option value="imap" <?=($result['attributes']['imap_access']=="1") ? 'selected' : null;?>>IMAP</option>
-              <option value="pop3" <?=($result['attributes']['pop3_access']=="1") ? 'selected' : null;?>>POP3</option>
-              <option value="smtp" <?=($result['attributes']['smtp_access']=="1") ? 'selected' : null;?>>SMTP</option>
-            </select>
-            </div>
-          </div>
-          <div hidden data-acl="<?=$_SESSION['acl']['smtp_ip_access'];?>" class="form-group">
-            <label class="control-label col-sm-2" for="allow_from_smtp"><?=$lang['edit']['allow_from_smtp'];?></label>
-            <div class="col-sm-10">
-            <input type="text" class="form-control" name="allow_from_smtp" value="<?=empty($allow_from_smtp) ? '' : $allow_from_smtp; ?>" placeholder="1.1.1.1, 10.2.0.0/24, ...">
-            <small class="help-block"><?=$lang['edit']['allow_from_smtp_info'];?></small>
-            </div>
-          </div>
-          <hr>
-          <div class="form-group">
-            <div class="col-sm-offset-2 col-sm-10">
-              <div class="checkbox">
-                <label><input type="checkbox" data-acl="<?=$_SESSION['acl']['xmpp_mailbox_access'];?>" value="1" name="xmpp_access" <?=(isset($result['attributes']['xmpp_access']) && $result['attributes']['xmpp_access']=="1") ? "checked" : null;?>> <?=$lang['edit']['xmpp_access'];?></label>
-                <small class="help-block"><?=$lang['edit']['xmpp_access_info'];?></small>
-              </div>
-            </div>
-          </div>
-          <div class="form-group">
-            <div class="col-sm-offset-2 col-sm-10">
-              <div class="checkbox">
-                <label><input data-acl="<?=$_SESSION['acl']['xmpp_admin'];?>" type="checkbox" value="1" name="xmpp_admin" <?=(isset($result['attributes']['xmpp_admin']) && $result['attributes']['xmpp_admin']=="1") ? "checked" : null;?>> <?=$lang['edit']['xmpp_admin'];?></label>
-                <small class="help-block"><?=$lang['edit']['xmpp_admin_info'];?></small>
-              </div>
-            </div>
-          </div>
-          <hr>
-          <div class="form-group">
-            <div class="col-sm-offset-2 col-sm-10">
-            <select name="active" class="form-control">
-              <option value="1" <?=($result['active']=="1") ? 'selected' : null;?>><?=$lang['edit']['active'];?></option>
-              <option value="2" <?=($result['active']=="2") ? 'selected' : null;?>><?=$lang['edit']['disable_login'];?></option>
-              <option value="0" <?=($result['active']=="0") ? 'selected' : null;?>><?=$lang['edit']['inactive'];?></option>
-            </select>
-            </div>
-          </div>
-          <div class="form-group">
-            <div class="col-sm-offset-2 col-sm-10">
-              <div class="checkbox">
-              <label><input type="checkbox" value="1" name="force_pw_update" <?=($result['attributes']['force_pw_update']=="1") ? "checked" : null;?>> <?=$lang['edit']['force_pw_update'];?></label>
-              <small class="help-block"><?=sprintf($lang['edit']['force_pw_update_info'], $UI_TEXTS['main_name']);?></small>
-              </div>
-            </div>
-          </div>
-          <?php if (getenv('SKIP_SOGO') != "y") { ?>
-          <div data-acl="<?=$_SESSION['acl']['sogo_access'];?>" class="form-group">
-            <div class="col-sm-offset-2 col-sm-10">
-              <div class="checkbox">
-              <label><input type="checkbox" value="1" name="sogo_access" <?=($result['attributes']['sogo_access']=="1") ? "checked" : null;?>> <?=$lang['edit']['sogo_access'];?></label>
-              <small class="help-block"><?=$lang['edit']['sogo_access_info'];?></small>
-              </div>
-            </div>
-          </div>
-          <?php } ?>
-          <div class="form-group">
-            <div class="col-sm-offset-2 col-sm-10">
-              <button class="btn btn-success" data-action="edit_selected" data-id="editmailbox" data-item="<?=htmlspecialchars($result['username']);?>" data-api-url='edit/mailbox' data-api-attr='{}' href="#"><?=$lang['edit']['save'];?></button>
-            </div>
-          </div>
-        </form>
-        <hr>
-        <form data-id="pushover" class="form well" method="post">
-          <input type="hidden" value="0" name="evaluate_x_prio">
-          <input type="hidden" value="0" name="only_x_prio">
-          <input type="hidden" value="0" name="active">
-          <div class="row">
-            <div class="col-sm-1">
-              <p class="help-block"><a href="https://pushover.net" target="_blank"><img src="data:image/png;base64,iVBORw0KGgoAAAANSUhEUgAAADAAAAAwCAMAAABg3Am1AAACglBMVEUAAAAAAAEAAAAilecFGigAAAAAAAAAAAAAAAANj+c3n+Ypm+oeYI4KWI4MieAtkdQbleoJcLcjmeswmN4Rit4KgdMKUYQJKUAQSnILL0kMNlMSTngimOoNPF0hlOQBBgkNOlkRS3MHIjUhk+IPf8wKLUYsjM0AAAASTngAAAAAAAAPfckbdLIbdrYUWIgegsgce70knfEAAAAknfENOVkGHi8YaaIjnvEdgMUhkuAQSG8aca0hleQUh9YLjOM4nOEMgtMcbaYWa6YemO02ltkKhNktgLodYZEPXJEyi8kKesktfLUzj84cWYMiluckZ5YJXJYeW4Y0k9YKfs4yjs0pc6YHZaUviskLfMkqmugak+cqkNcViNcqeK4Iaq4XRmYGPmYMKDsFJTstgr0LdL0ti84CCQ4BCQ4Qgc8rlt8XjN8shcQsi8wZSGgEP2cRMEUDKkUAAAD///8dmvEamfExo/EXmPEWl/ERlvElnvEsofEjnfETl/Enn/Ezo/E4pvEvovEfm/E1pPEzpPEvofEOlfEpoPEamPEQlfEYmfE6p/EgnPEVlvEroPE3pfE2pfENk/Ern/E3pPEcmfEfmvEnnvBlufT6/P0soPAknPDd7/zs9vzo9PxBqfItofAqoPD9/f3B4/q43/mx2/l/xfZ6w/Vxv/VtvfVgt/RXtPNTsfNEq/L3+/31+v3a7fvR6vvH5fqs2vmc0/jx+P3v9/3h8fzW7PvV7PvL5/q13fmo1/mh1PiY0fiNy/aHyfZ2wfVou/Vdt/RPsPM3oeoQkuowmeAgjdgcgMQbeLrw9/3k8vy74Pm63/mX0PdYtfNNr/Ikm+4wnOchkuAVjOAfdrMVcrOdoJikAAAAcnRSTlMAIQ8IzzweFwf+/fvw8P79+/Xt7e3p6eji4d7U08y8qZyTiIWDgn53bWxqaWBKQ0JBOjUwMCkoJCEfHBkT/vz8/Pv7+vr69/b29PTy7ezm5ubm5N7e29vQ0M/Pv7+4uLW1pqaWloWDg3x7e21mUVFFRUXdPracAAAEbElEQVRIx4WUZbvaQBCFF+ru7u7u7u7u7t4mvVwSoBC0JIUCLRQolLq7u7vr/+nMLkmQyvlwyfPcd86e3ZldUqwyQ/p329J+XfutPQYOLUP+q55rFtQJRvY79+xxlZTUWbKpz7/xrrMr2+3BoNPpdLn2lJQ4HEeqLOr1d7z7XNkesQed4A848G63Oy4Gmg/6Mz542QvZbqe8C/Ig73CLYiYTrtLmT3zfqbIcAR7y4wIqH/B6M9Fo0+Ldb6sM9ph/v4ozPuz12mxRofaAAr7jCNkuoz/jNf9AGHibkBCm51fsGKvxsAGWx4H+jBcEi6V2birDpCL/9Klrd1KHbiSvPWP8V0tTnTfO03iXi57P6WNHOVUf44IFdFDRz6pV5fw8Zy5z3JVH5+R48OwxqDiGvKJIY9R+9JsCuJ5HPg74OVEMpz+nbdEPUHEWeEk6IDUnTC1l5r+f8uffc0cfxc8fS17kLso24SwUPFDA/6DE82xKDOPliJ7n/GGOOyWK9zD9CdjvOfg9Dv6AH+AX04LW9gj2i8W/APx1UbxwCAu+wPmcpgUKL/EHdvtq4uwaZwCuznPJVY5LHhED15G/isd5Hz4eKui/e/du02YoKFeD5mHzHIN/nxEDe25gQQwKorAid04CfyzwL4XutXvl1Pt1guMOwwKPkU8mYIFT8JHK+vv8prpDScUVL+j8s3lOctw1GIhbWHAS+HgKPk7xPM/4UtNAYmzizJkf6NgTb/gM8jePQLsewMdthS3g95tMpT1IhVm6v1s8fYmLeb13Odwp8Fh5KY048y/d14WUrwrb1e/X/rNp73nkD8kWS+wi/MZ4XuetG4mhKubJm3/WNEvi8SHwB56nPKjUam0LBdp9ARwupFemTYudvgN/L1+A/Ko/LGBuS8pPy+YR1fuCTWNKnUyoeUyYx2o2dyEVGmr5xTD42xzvkD16+Pb9WIIH6fmt1r3mbsTY7Bvw+n23naT8BUWh86bz6G/e259UXPUK3gfAxQDlo7Rpx3Geqb2e3wp83SGEdKpB7zvwYbzvT2n65xLwbH6YP+M9C8vA8E1wxLU8gkCbdhXGUyrMgwVrcbzLHonr78lzDvWM3q/C/HtDlXoSUIe3YkblhRPIX4E8Oo/9siLv8dRjV7SBlkdgTXvKS7nzsA/9AfeEuhKq9T8zWIDv1Sd6ETAP4D6/H/1V+1BojvruNa4SZXz4JhY84dV5MOF5agUvu5OsOo+KRpG30KalEnoeDccFlutPZYs38D5n3zcpr1/0fBhfb3DOY1z2tSAgLxWezz6zuoHhfUmOejf6blHQH/sFuJYfcMZX307ytKvRa3ifoV/586P5j+tICtS77BuJxzxYAPZsntX8k3eSIhlajK4p8b7iefCEKs03kD/I2LnxL9ovH+43y4fAv1YrI/mzDBsavAX/UppfzVOrZT/ydxk6lJ047MfLfVbcb6hS9ZEzWxekKQ5WrtPqZg3rV6tWrX6Tle3KQZj/q6KxQnmDoXwFY0VSrN9e8FRXBCTAvwAAAABJRU5ErkJggg==" class="img img-fluid"></a></p>
-            </div>
-            <div class="col-sm-10">
-              <p class="help-block"><?=sprintf($lang['edit']['pushover_info'], $mailbox);?></p>
-              <p class="help-block"><?=$lang['edit']['pushover_vars'];?>: <code>{SUBJECT}</code>, <code>{SENDER}</code></p>
-              <div class="form-group">
-                <div class="row">
-                  <div class="col-sm-6">
-                    <div class="form-group">
-                      <label for="token">API Token/Key (Application)</label>
-                      <input type="text" class="form-control" name="token" maxlength="30" value="<?=$pushover_data['token'];?>" required>
-                    </div>
-                  </div>
-                  <div class="col-sm-6">
-                    <div class="form-group">
-                      <label for="key">User/Group Key</label>
-                      <input type="text" class="form-control" name="key" maxlength="30" value="<?=$pushover_data['key'];?>" required>
-                    </div>
-                  </div>
-                  <div class="col-sm-6">
-                    <div class="form-group">
-                      <label for="title"><?=$lang['edit']['pushover_title'];?></label>
-                      <input type="text" class="form-control" name="title" value="<?=$pushover_data['title'];?>" placeholder="Mail">
-                    </div>
-                  </div>
-                  <div class="col-sm-6">
-                    <div class="form-group">
-                      <label for="text"><?=$lang['edit']['pushover_text'];?></label>
-                      <input type="text" class="form-control" name="text" value="<?=$pushover_data['text'];?>" placeholder="You've got mail 📧">
-                    </div>
-                  </div>
-                  <div class="col-sm-12">
-                    <div class="form-group">
-                      <label for="text"><?=$lang['edit']['pushover_sender_array'];?></label>
-                      <input type="text" class="form-control" name="senders" value="<?=$pushover_data['senders'];?>" placeholder="sender1@example.com, sender2@example.com">
-                    </div>
-                  </div>
-                  <div class="col-sm-12">
-                    <div class="checkbox">
-                    <label><input type="checkbox" value="1" name="active" <?=($pushover_data['active']=="1") ? "checked" : null;?>> <?=$lang['edit']['active'];?></label>
-                    </div>
-                  </div>
-                  <div class="col-sm-12">
-                    <legend style="cursor:pointer;margin-top:10px" data-target="#po_advanced" class="arrow-toggle" unselectable="on" data-toggle="collapse">
-                      <span style="font-size:12px" class="arrow rotate glyphicon glyphicon-menu-down"></span> <?=$lang['edit']['advanced_settings'];?>
-                    </legend>
-                  </div>
-                  <div class="col-sm-12">
-                    <div id="po_advanced" class="collapse">
-                      <div class="form-group">
-                        <label for="text"><?=$lang['edit']['pushover_sender_regex'];?></label>
-                        <input type="text" class="form-control" name="senders_regex" value="<?=$pushover_data['senders_regex'];?>" placeholder="/(.*@example\.org$|^foo@example\.com$)/i" regex="true">
-                        <div class="checkbox">
-                          <label><input type="checkbox" value="1" name="evaluate_x_prio" <?=($pushover_data['attributes']['evaluate_x_prio']=="1") ? "checked" : null;?>> <?=$lang['edit']['pushover_evaluate_x_prio'];?></label>
-                        </div>
-                        <div class="checkbox">
-                          <label><input type="checkbox" value="1" name="only_x_prio" <?=($pushover_data['attributes']['only_x_prio']=="1") ? "checked" : null;?>> <?=$lang['edit']['pushover_only_x_prio'];?></label>
-                        </div>
-                      </div>
-                    </div>
-                  </div>
-                </div>
-              </div>
-              <div class="btn-group" data-acl="<?=$_SESSION['acl']['pushover'];?>">
-                  <a class="btn btn-sm btn-default" data-action="edit_selected" data-id="pushover" data-item="<?=htmlspecialchars($mailbox);?>" data-api-url='edit/pushover' data-api-attr='{}' href="#"><?=$lang['edit']['save'];?></a>
-                  <a class="btn btn-sm btn-default" data-action="edit_selected" data-id="pushover-test" data-item="<?=htmlspecialchars($mailbox);?>" data-api-url='edit/pushover-test' data-api-attr='{}' href="#"><span class="glyphicon glyphicon-check" aria-hidden="true"></span> <?=$lang['edit']['pushover_verify'];?></a>
-                  <a id="pushover_delete" class="btn btn-sm btn-danger" data-action="edit_selected" data-id="pushover-delete" data-item="<?=htmlspecialchars($mailbox);?>" data-api-url='edit/pushover' data-api-attr='{"delete":"true"}' href="#"><span class="glyphicon glyphicon-trash" aria-hidden="true"></span> <?=$lang['edit']['remove'];?></a>
-              </div>
-            </div>
-          </div>
-        </form>
-        <hr>
-        <form data-id="mboxratelimit" class="form-inline well" method="post">
-          <div class="row">
-            <div class="col-sm-1">
-              <p class="help-block"><?=$lang['acl']['ratelimit'];?></p>
-            </div>
-            <div class="col-sm-10">
-              <div class="form-group">
-                <input name="rl_value" type="number" autocomplete="off" value="<?=(!empty($rl['value'])) ? $rl['value'] : null;?>" class="form-control" placeholder="disabled">
-              </div>
-              <div class="form-group">
-                <select name="rl_frame" class="form-control">
-                  <option value="s" <?=(isset($rl['frame']) && $rl['frame'] == 's') ? 'selected' : null;?>>msgs / second</option>
-                  <option value="m" <?=(isset($rl['frame']) && $rl['frame'] == 'm') ? 'selected' : null;?>>msgs / minute</option>
-                  <option value="h" <?=(isset($rl['frame']) && $rl['frame'] == 'h') ? 'selected' : null;?>>msgs / hour</option>
-                  <option value="d" <?=(isset($rl['frame']) && $rl['frame'] == 'd') ? 'selected' : null;?>>msgs / day</option>
-                </select>
-              </div>
-              <div class="form-group">
-                <button class="btn btn-default" data-action="edit_selected" data-id="mboxratelimit" data-item="<?=htmlspecialchars($mailbox);?>" data-api-url='edit/rl-mbox' data-api-attr='{}' href="#"><?=$lang['edit']['save'];?></button>
-              </div>
-              <p class="help-block"><?=$lang['edit']['mbox_rl_info'];?></p>
-            </div>
-          </div>
-        </form>
-        <form data-id="useracl" class="form-inline well" method="post">
-          <div class="row">
-            <div class="col-sm-1">
-              <p class="help-block">ACL</p>
-            </div>
-            <div class="col-sm-10">
-              <div class="form-group">
-                <select id="user_acl" name="user_acl" size="10" multiple>
-                <?php
-                $user_acls = acl('get', 'user', $mailbox);
-                foreach ($user_acls as $acl => $val):
-                  ?>
-                  <option value="<?=$acl;?>" <?=($val == 1) ? 'selected' : null;?>><?=$lang['acl'][$acl];?></option>
-                  <?php
-                endforeach;
-                ?>
-                </select>
-              </div>
-              <div class="form-group">
-                <button class="btn btn-default" data-action="edit_selected" data-id="useracl" data-item="<?=htmlspecialchars($mailbox);?>" data-api-url='edit/user-acl' data-api-attr='{}' href="#"><?=$lang['edit']['save'];?></button>
-              </div>
-            </div>
-          </div>
-        </form>
-      <?php
-      }
-    }
-    elseif (isset($_GET['relayhost']) && is_numeric($_GET["relayhost"]) && !empty($_GET["relayhost"])) {
-        $relayhost = intval($_GET["relayhost"]);
-        $result = relayhost('details', $relayhost);
-        if (!empty($result)) {
-          ?>
-          <h4><?=$lang['edit']['resource'];?></h4>
-          <form class="form-horizontal" role="form" method="post" data-id="editrelayhost">
-            <input type="hidden" value="0" name="active">
-            <div class="form-group">
-              <label class="control-label col-sm-2" for="hostname"><?=$lang['add']['hostname'];?></label>
-              <div class="col-sm-10">
-                <input type="text" class="form-control" name="hostname" value="<?=htmlspecialchars($result['hostname'], ENT_QUOTES, 'UTF-8');?>" required>
-                <p class="help-block"><?=$lang['add']['relayhost_wrapped_tls_info'];?></p>
-              </div>
-            </div>
-            <div class="form-group">
-              <label class="control-label col-sm-2" for="username"><?=$lang['add']['username'];?></label>
-              <div class="col-sm-10">
-                <input type="text" class="form-control" name="username" value="<?=htmlspecialchars($result['username'], ENT_QUOTES, 'UTF-8');?>">
-              </div>
-            </div>
-            <div class="form-group">
-              <label class="control-label col-sm-2" for="password"><?=$lang['add']['password'];?></label>
-              <div class="col-sm-10">
-                <input type="text" data-hibp="true" class="form-control" name="password" value="<?=htmlspecialchars($result['password'], ENT_QUOTES, 'UTF-8');?>">
-              </div>
-            </div>
-            <div class="form-group">
-              <div class="col-sm-offset-2 col-sm-10">
-                <div class="checkbox">
-                <label><input type="checkbox" value="1" name="active" <?=($result['active']=="1") ? "checked" : null;?>> <?=$lang['edit']['active'];?></label>
-                </div>
-              </div>
-            </div>
-            <div class="form-group">
-              <div class="col-sm-offset-2 col-sm-10">
-                <button class="btn btn-success" data-action="edit_selected" data-id="editrelayhost" data-item="<?=htmlspecialchars($result['id']);?>" data-api-url='edit/relayhost' data-api-attr='{}' href="#"><?=$lang['edit']['save'];?></button>
-              </div>
-            </div>
-          </form>
-        <?php
-        }
-        else {
-        ?>
-          <div class="alert alert-info" role="alert"><?=$lang['info']['no_action'];?></div>
-        <?php
-        }
-    }
-    elseif (isset($_GET['transport']) && is_numeric($_GET["transport"]) && !empty($_GET["transport"])) {
-        $transport = intval($_GET["transport"]);
-        $result = transport('details', $transport);
-        if (!empty($result)) {
-          ?>
-          <h4><?=$lang['edit']['resource'];?></h4>
-          <form class="form-horizontal" role="form" method="post" data-id="edittransport">
-            <input type="hidden" value="0" name="active">
-            <div class="form-group">
-              <label class="control-label col-sm-2" for="destination"><?=$lang['add']['destination'];?></label>
-              <div class="col-sm-10">
-                <input type="text" class="form-control" name="destination" value="<?=htmlspecialchars($result['destination'], ENT_QUOTES, 'UTF-8');?>" required>
-              </div>
-            </div>
-            <div class="form-group">
-              <label class="control-label col-sm-2" for="nexthop"><?=$lang['edit']['nexthop'];?></label>
-              <div class="col-sm-10">
-                <input type="text" class="form-control" name="nexthop" placeholder='[0.0.0.0], [0.0.0.0]:25, host:25, host, [host]:25' value="<?=htmlspecialchars($result['nexthop'], ENT_QUOTES, 'UTF-8');?>" required>
-              </div>
-            </div>
-            <div class="form-group">
-              <label class="control-label col-sm-2" for="username"><?=$lang['add']['username'];?></label>
-              <div class="col-sm-10">
-                <input type="text" class="form-control" name="username" value="<?=htmlspecialchars($result['username'], ENT_QUOTES, 'UTF-8');?>">
-              </div>
-            </div>
-            <div class="form-group">
-              <label class="control-label col-sm-2" for="password"><?=$lang['add']['password'];?></label>
-              <div class="col-sm-10">
-                <input type="text" data-hibp="true" class="form-control" name="password" value="<?=htmlspecialchars($result['password'], ENT_QUOTES, 'UTF-8');?>">
-              </div>
-            </div>
-            <div class="form-group">
-              <div class="col-sm-offset-2 col-sm-10">
-                <div class="checkbox">
-                <label><input type="checkbox" value="1" name="active" <?=($result['active']=="1") ? "checked" : null;?>> <?=$lang['edit']['active'];?></label>
-                </div>
-              </div>
-            </div>
-            <div class="form-group">
-              <div class="col-sm-offset-2 col-sm-10">
-                <button class="btn btn-success" data-action="edit_selected" data-id="edittransport" data-item="<?=htmlspecialchars($result['id']);?>" data-api-url='edit/transport' data-api-attr='{}' href="#"><?=$lang['edit']['save'];?></button>
-              </div>
-            </div>
-          </form>
-        <?php
-        }
-        else {
-        ?>
-          <div class="alert alert-info" role="alert"><?=$lang['info']['no_action'];?></div>
-        <?php
-        }
-    }
-    elseif (isset($_GET['resource']) && filter_var(html_entity_decode(rawurldecode($_GET["resource"])), FILTER_VALIDATE_EMAIL) && !empty($_GET["resource"])) {
-        $resource = html_entity_decode(rawurldecode($_GET["resource"]));
-        $result = mailbox('get', 'resource_details', $resource);
-        if (!empty($result)) {
-          ?>
-          <h4><?=$lang['edit']['resource'];?></h4>
-          <form class="form-horizontal" role="form" method="post" data-id="editresource">
-            <input type="hidden" value="0" name="active">
-            <div class="form-group">
-              <label class="control-label col-sm-2" for="description"><?=$lang['add']['description'];?></label>
-              <div class="col-sm-10">
-                <input type="text" class="form-control" name="description" value="<?=htmlspecialchars($result['description'], ENT_QUOTES, 'UTF-8');?>" required>
-              </div>
-            </div>
-            <div class="form-group">
-              <label class="control-label col-sm-2" for="domain"><?=$lang['edit']['kind'];?></label>
-              <div class="col-sm-10">
-                <select name="kind" title="<?=$lang['edit']['select'];?>" required>
-                  <option value="location" <?=($result['kind'] == "location") ? "selected" : null;?>>Location</option>
-                  <option value="group" <?=($result['kind'] == "group") ? "selected" : null;?>>Group</option>
-                  <option value="thing" <?=($result['kind'] == "thing") ? "selected" : null;?>>Thing</option>
-                </select>
-              </div>
-            </div>
-            <div class="form-group">
-              <label class="control-label col-sm-2" for="multiple_bookings_select"><?=$lang['add']['multiple_bookings'];?></label>
-              <div class="col-sm-10">
-                <select name="multiple_bookings_select" id="editSelectMultipleBookings" title="<?=$lang['add']['select'];?>" required>
-                  <option value="0" <?=($result['multiple_bookings'] == 0) ? "selected" : null;?>><?=$lang['mailbox']['booking_0'];?></option>
-                  <option value="-1" <?=($result['multiple_bookings'] == -1) ? "selected" : null;?>><?=$lang['mailbox']['booking_lt0'];?></option>
-                  <option value="custom" <?=($result['multiple_bookings'] >= 1) ? "selected" : null;?>><?=$lang['mailbox']['booking_custom'];?></option>
-                </select>
-                <div style="display:none" id="multiple_bookings_custom_div">
-                  <hr>
-                  <input type="number" class="form-control" name="multiple_bookings_custom" id="multiple_bookings_custom" value="<?=($result['multiple_bookings'] >= 1) ? $result['multiple_bookings'] : null;?>">
-                </div>
-                <input type="hidden" name="multiple_bookings" id="multiple_bookings">
-              </div>
-            </div>
-            <div class="form-group">
-              <div class="col-sm-offset-2 col-sm-10">
-                <div class="checkbox">
-                <label><input type="checkbox" value="1" name="active" <?=($result['active']=="1") ? "checked" : null;?>> <?=$lang['edit']['active'];?></label>
-                </div>
-              </div>
-            </div>
-            <div class="form-group">
-              <div class="col-sm-offset-2 col-sm-10">
-                <button class="btn btn-success" data-action="edit_selected" data-id="editresource" data-item="<?=htmlspecialchars($result['name']);?>" data-api-url='edit/resource' data-api-attr='{}' href="#"><?=$lang['edit']['save'];?></button>
-              </div>
-            </div>
-          </form>
-        <?php
-        }
-        else {
-        ?>
-          <div class="alert alert-info" role="alert"><?=$lang['info']['no_action'];?></div>
-        <?php
-        }
-    }
-    elseif (isset($_GET['bcc']) && !empty($_GET["bcc"])) {
-        $bcc = intval($_GET["bcc"]);
-        $result = bcc('details', $bcc);
-        if (!empty($result)) {
-          ?>
-          <h4><?=$lang['mailbox']['bcc_map'];?></h4>
-          <br>
-          <form class="form-horizontal" data-id="editbcc" role="form" method="post">
-            <input type="hidden" value="0" name="active">
-            <div class="form-group">
-              <label class="control-label col-sm-2" for="bcc_dest"><?=$lang['mailbox']['bcc_destination'];?></label>
-              <div class="col-sm-10">
-                <input value="<?=$result['bcc_dest'];?>" type="text" class="form-control" name="bcc_dest" id="bcc_dest">
-                <small><?=$lang['edit']['bcc_dest_format'];?></small>
-              </div>
-            </div>
-            <div class="form-group">
-              <label class="control-label col-sm-2" for="type"><?=$lang['mailbox']['bcc_map_type'];?></label>
-              <div class="col-sm-10">
-                <select id="addFilterType" name="type" id="type" required>
-                  <option value="sender" <?=($result['type'] == 'sender') ? 'selected' : null;?>><?=$lang['mailbox']['bcc_sender_map'];?></option>
-                  <option value="rcpt" <?=($result['type'] == 'rcpt') ? 'selected' : null;?>><?=$lang['mailbox']['bcc_rcpt_map'];?></option>
-                </select>
-              </div>
-            </div>
-            <div class="form-group">
-              <div class="col-sm-offset-2 col-sm-10">
-                <div class="checkbox">
-                <label><input type="checkbox" value="1" name="active" <?php if (isset($result['active']) && $result['active']=="1") { echo "checked"; }; ?>> <?=$lang['edit']['active'];?></label>
-                </div>
-              </div>
-            </div>
-            <div class="form-group">
-              <div class="col-sm-offset-2 col-sm-10">
-                <button class="btn btn-success" data-action="edit_selected" data-id="editbcc" data-item="<?=$bcc;?>" data-api-url='edit/bcc' data-api-attr='{}' href="#"><?=$lang['edit']['save'];?></button>
-              </div>
-            </div>
-          </form>
-        <?php
-        }
-        else {
-        ?>
-          <div class="alert alert-info" role="alert"><?=$lang['info']['no_action'];?></div>
-        <?php
-        }
-    }
-    elseif (isset($_GET['recipient_map']) &&
-      !empty($_GET["recipient_map"]) &&
-      $_SESSION['mailcow_cc_role'] == "admin") {
-        $map = intval($_GET["recipient_map"]);
-        $result = recipient_map('details', $map);
-        if (substr($result['recipient_map_old'], 0, 1) == '@') {
-          $result['recipient_map_old'] = substr($result['recipient_map_old'], 1);
-        }
-        if (!empty($result)) {
-          ?>
-          <h4><?=$lang['mailbox']['recipient_map']?>: <?=$result['recipient_map_old'];?></h4>
-          <br>
-          <form class="form-horizontal" data-id="edit_recipient_map" role="form" method="post">
-            <input type="hidden" value="0" name="active">
-            <div class="form-group">
-              <label class="control-label col-sm-2" for="recipient_map_new"><?=$lang['mailbox']['recipient_map_old'];?></label>
-              <div class="col-sm-10">
-                <input value="<?=$result['recipient_map_old'];?>" type="text" class="form-control" name="recipient_map_old" id="recipient_map_old">
-                <small><?=$lang['mailbox']['recipient_map_old_info'];?></small>
-              </div>
-            </div>
-            <div class="form-group">
-              <label class="control-label col-sm-2" for="recipient_map_new"><?=$lang['mailbox']['recipient_map_new'];?></label>
-              <div class="col-sm-10">
-                <input value="<?=$result['recipient_map_new'];?>" type="text" class="form-control" name="recipient_map_new" id="recipient_map_new">
-                <small><?=$lang['mailbox']['recipient_map_new_info'];?></small>
-              </div>
-            </div>
-            <div class="form-group">
-              <div class="col-sm-offset-2 col-sm-10">
-                <div class="checkbox">
-                <label><input type="checkbox" value="1" name="active" <?php if (isset($result['active']) && $result['active']=="1") { echo "checked"; }; ?>> <?=$lang['edit']['active'];?></label>
-                </div>
-              </div>
-            </div>
-            <div class="form-group">
-              <div class="col-sm-offset-2 col-sm-10">
-                <button class="btn btn-success" data-action="edit_selected" data-id="edit_recipient_map" data-item="<?=$map;?>" data-api-url='edit/recipient_map' data-api-attr='{}' href="#"><?=$lang['edit']['save'];?></button>
-              </div>
-            </div>
-          </form>
-        <?php
-        }
-        else {
-        ?>
-          <div class="alert alert-info" role="alert"><?=$lang['info']['no_action'];?></div>
-        <?php
-        }
-    }
-    elseif (isset($_GET['tls_policy_map']) &&
-      !empty($_GET["tls_policy_map"]) &&
-      $_SESSION['mailcow_cc_role'] == "admin") {
-        $map = intval($_GET["tls_policy_map"]);
-        $result = tls_policy_maps('details', $map);
-        if (!empty($result)) {
-          ?>
-          <h4><?=$lang['mailbox']['tls_policy_maps']?>: <?=$result['dest'];?></h4>
-          <br>
-          <form class="form-horizontal" data-id="edit_tls_policy_maps" role="form" method="post">
-            <input type="hidden" value="0" name="active">
-            <div class="form-group">
-              <label class="control-label col-sm-2" for="dest"><?=$lang['mailbox']['tls_map_dest'];?></label>
-              <div class="col-sm-10">
-                <input value="<?=$result['dest'];?>" type="text" class="form-control" name="dest" id="dest">
-                <small><?=$lang['mailbox']['tls_map_dest_info'];?></small>
-              </div>
-            </div>
-            <div class="form-group">
-              <label class="control-label col-sm-2" for="policy"><?=$lang['mailbox']['tls_map_policy'];?></label>
-              <div class="col-sm-10">
-              <select class="full-width-select" name="policy" required>
-                <option value="none" <?=($result['policy'] != 'none') ?: 'selected';?>>none</option>
-                <option value="may" <?=($result['policy'] != 'may') ?: 'selected';?>>may</option>
-                <option value="encrypt" <?=($result['policy'] != 'encrypt') ?: 'selected';?>>encrypt</option>
-                <option value="dane" <?=($result['policy'] != 'dane') ?: 'selected';?>>dane</option>
-                <option value="dane-only" <?=($result['policy'] != 'dane-only') ?: 'selected';?>>dane-only</option>
-                <option value="fingerprint" <?=($result['policy'] != 'fingerprint') ?: 'selected';?>>fingerprint</option>
-                <option value="verify" <?=($result['policy'] != 'verify') ?: 'selected';?>>verify</option>
-                <option value="secure" <?=($result['policy'] != 'secure') ?: 'selected';?>>secure</option>
-              </select>
-              </div>
-            </div>
-            <div class="form-group">
-              <label class="control-label col-sm-2" for="parameters"><?=$lang['mailbox']['tls_map_parameters'];?></label>
-              <div class="col-sm-10">
-                <input value="<?=$result['parameters'];?>" type="text" class="form-control" name="parameters" id="parameters">
-                <small><?=$lang['mailbox']['tls_map_parameters_info'];?></small>
-              </div>
-            </div>
-            <div class="form-group">
-              <div class="col-sm-offset-2 col-sm-10">
-                <div class="checkbox">
-                <label><input type="checkbox" value="1" name="active" <?php if (isset($result['active']) && $result['active']=="1") { echo "checked"; }; ?>> <?=$lang['edit']['active'];?></label>
-                </div>
-              </div>
-            </div>
-            <div class="form-group">
-              <div class="col-sm-offset-2 col-sm-10">
-                <button class="btn btn-success" data-action="edit_selected" data-id="edit_tls_policy_maps" data-item="<?=$map;?>" data-api-url='edit/tls-policy-map' data-api-attr='{}' href="#"><?=$lang['edit']['save'];?></button>
-              </div>
-            </div>
-          </form>
-        <?php
-        }
-        else {
-        ?>
-          <div class="alert alert-info" role="alert"><?=$lang['info']['no_action'];?></div>
-        <?php
-        }
-    }
-  }
-  if ($_SESSION['mailcow_cc_role'] == "admin"  || $_SESSION['mailcow_cc_role'] == "domainadmin" || $_SESSION['mailcow_cc_role'] == "user") {
-    if (isset($_GET['syncjob']) &&
-      is_numeric($_GET['syncjob'])) {
-        $id = $_GET["syncjob"];
-        $result = mailbox('get', 'syncjob_details', $id);
-        if (!empty($result)) {
-        ?>
-          <h4><?=$lang['edit']['syncjob'];?></h4>
-          <form class="form-horizontal" data-id="editsyncjob" role="form" method="post">
-            <input type="hidden" value="0" name="delete2duplicates">
-            <input type="hidden" value="0" name="delete1">
-            <input type="hidden" value="0" name="delete2">
-            <input type="hidden" value="0" name="automap">
-            <input type="hidden" value="0" name="skipcrossduplicates">
-            <input type="hidden" value="0" name="active">
-            <input type="hidden" value="0" name="subscribeall">
-            <div class="form-group">
-              <label class="control-label col-sm-2" for="host1"><?=$lang['edit']['hostname'];?></label>
-              <div class="col-sm-10">
-              <input type="text" class="form-control" name="host1" id="host1" value="<?=htmlspecialchars($result['host1'], ENT_QUOTES, 'UTF-8');?>">
-              </div>
-            </div>
-            <div class="form-group">
-              <label class="control-label col-sm-2" for="port1">Port</label>
-              <div class="col-sm-10">
-              <input type="number" class="form-control" name="port1" id="port1" min="1" max="65535" value="<?=htmlspecialchars($result['port1'], ENT_QUOTES, 'UTF-8');?>">
-              </div>
-            </div>
-            <div class="form-group">
-              <label class="control-label col-sm-2" for="user1"><?=$lang['edit']['username'];?></label>
-              <div class="col-sm-10">
-              <input type="text" class="form-control" name="user1" id="user1" value="<?=htmlspecialchars($result['user1'], ENT_QUOTES, 'UTF-8');?>">
-              </div>
-            </div>
-            <div class="form-group">
-              <label class="control-label col-sm-2" for="password1"><?=$lang['edit']['password'];?></label>
-              <div class="col-sm-10">
-              <input type="password" class="form-control" name="password1" id="password1" value="<?=htmlspecialchars($result['password1'], ENT_QUOTES, 'UTF-8');?>">
-              </div>
-            </div>
-            <div class="form-group">
-              <label class="control-label col-sm-2" for="enc1"><?=$lang['edit']['encryption'];?></label>
-              <div class="col-sm-10">
-                <select id="enc1" name="enc1">
-                  <option value="SSL" <?=($result['enc1'] == "SSL") ? "selected" : null;?>>SSL</option>
-                  <option value="TLS" <?=($result['enc1'] == "TLS") ? "selected" : null;?>>STARTTLS</option>
-                  <option value="PLAIN" <?=($result['enc1'] == "PLAIN") ? "selected" : null;?>>PLAIN</option>
-                </select>
-              </div>
-            </div>
-            <div class="form-group">
-              <label class="control-label col-sm-2" for="mins_interval"><?=$lang['edit']['mins_interval'];?></label>
-              <div class="col-sm-10">
-                <input type="number" class="form-control" name="mins_interval" min="1" max="43800" value="<?=htmlspecialchars($result['mins_interval'], ENT_QUOTES, 'UTF-8');?>" required>
-                <small class="help-block">1-43800</small>
-              </div>
-            </div>
-            <div class="form-group">
-              <label class="control-label col-sm-2" for="subfolder2"><?=$lang['edit']['subfolder2'];?></label>
-              <div class="col-sm-10">
-              <input type="text" class="form-control" name="subfolder2" id="subfolder2" value="<?=htmlspecialchars($result['subfolder2'], ENT_QUOTES, 'UTF-8');?>">
-              </div>
-            </div>
-            <div class="form-group">
-              <label class="control-label col-sm-2" for="maxage"><?=$lang['edit']['maxage'];?></label>
-              <div class="col-sm-10">
-              <input type="number" class="form-control" name="maxage" id="maxage" min="0" max="32000" value="<?=htmlspecialchars($result['maxage'], ENT_QUOTES, 'UTF-8');?>">
-              <small class="help-block">0-32000</small>
-              </div>
-            </div>
-            <div class="form-group">
-              <label class="control-label col-sm-2" for="maxbytespersecond"><?=$lang['edit']['maxbytespersecond'];?></label>
-              <div class="col-sm-10">
-              <input type="number" class="form-control" name="maxbytespersecond" id="maxbytespersecond" min="0" max="125000000" value="<?=htmlspecialchars($result['maxbytespersecond'], ENT_QUOTES, 'UTF-8');?>">
-              <small class="help-block">0-125000000</small>
-              </div>
-            </div>
-            <div class="form-group">
-              <label class="control-label col-sm-2" for="timeout1"><?=$lang['add']['timeout1'];?></label>
-              <div class="col-sm-10">
-              <input type="number" class="form-control" name="timeout1" id="timeout1" min="1" max="32000" value="<?=htmlspecialchars($result['timeout1'], ENT_QUOTES, 'UTF-8');?>">
-              <small class="help-block">1-32000</small>
-              </div>
-            </div>
-            <div class="form-group">
-              <label class="control-label col-sm-2" for="timeout2"><?=$lang['add']['timeout2'];?></label>
-              <div class="col-sm-10">
-              <input type="number" class="form-control" name="timeout2" id="timeout2" min="1" max="32000" value="<?=htmlspecialchars($result['timeout2'], ENT_QUOTES, 'UTF-8');?>">
-              <small class="help-block">1-32000</small>
-              </div>
-            </div>
-            <div class="form-group">
-              <label class="control-label col-sm-2" for="exclude"><?=$lang['edit']['exclude'];?></label>
-              <div class="col-sm-10">
-              <input type="text" class="form-control" name="exclude" id="exclude" value="<?=htmlspecialchars($result['exclude'], ENT_QUOTES, 'UTF-8');?>">
-              </div>
-            </div>
-            <div class="form-group">
-              <label class="control-label col-sm-2" for="custom_params"><?=$lang['add']['custom_params'];?></label>
-              <div class="col-sm-10">
-              <input type="text" class="form-control" name="custom_params" id="custom_params" value="<?=htmlspecialchars($result['custom_params'], ENT_QUOTES, 'UTF-8');?>" placeholder="--dry --some-param=xy --other-param=yx">
-              <small class="help-block"><?=$lang['add']['custom_params_hint'];?></small>
-              </div>
-            </div>
-            <div class="form-group">
-              <div class="col-sm-offset-2 col-sm-10">
-                <div class="checkbox">
-                <label><input type="checkbox" value="1" name="delete2duplicates" <?=($result['delete2duplicates']=="1") ? "checked" : "";?>> <?=$lang['edit']['delete2duplicates'];?> (--delete2duplicates)</label>
-                </div>
-              </div>
-            </div>
-            <div class="form-group">
-              <div class="col-sm-offset-2 col-sm-10">
-                <div class="checkbox">
-                <label><input type="checkbox" value="1" name="delete1" <?=($result['delete1']=="1") ? "checked" : "";?>> <?=$lang['edit']['delete1'];?> (--delete1)</label>
-                </div>
-              </div>
-            </div>
-            <div class="form-group">
-              <div class="col-sm-offset-2 col-sm-10">
-                <div class="checkbox">
-                <label><input type="checkbox" value="1" name="delete2" <?=($result['delete2']=="1") ? "checked" : "";?>> <?=$lang['edit']['delete2'];?> (--delete2)</label>
-                </div>
-              </div>
-            </div>
-            <div class="form-group">
-              <div class="col-sm-offset-2 col-sm-10">
-                <div class="checkbox">
-                <label><input type="checkbox" value="1" name="automap" <?=($result['automap']=="1") ? "checked" : "";?>> <?=$lang['edit']['automap'];?> (--automap)</label>
-                </div>
-              </div>
-            </div>
-            <div class="form-group">
-              <div class="col-sm-offset-2 col-sm-10">
-                <div class="checkbox">
-                <label><input type="checkbox" value="1" name="skipcrossduplicates" <?=($result['skipcrossduplicates']=="1") ? "checked" : "";?>> <?=$lang['edit']['skipcrossduplicates'];?> (--skipcrossduplicates)</label>
-                </div>
-              </div>
-            </div>
-            <div class="form-group">
-              <div class="col-sm-offset-2 col-sm-10">
-                <div class="checkbox">
-                <label><input type="checkbox" value="1" name="subscribeall" <?=($result['subscribeall']=="1") ? "checked" : "";?>> <?=$lang['add']['subscribeall'];?> (--subscribeall)</label>
-                </div>
-              </div>
-            </div>
-            <div class="form-group">
-              <div class="col-sm-offset-2 col-sm-10">
-                <div class="checkbox">
-                <label><input type="checkbox" value="1" name="active" <?=($result['active']=="1") ? "checked" : "";?>> <?=$lang['edit']['active'];?></label>
-                </div>
-              </div>
-            </div>
-            <div class="form-group">
-              <div class="col-sm-offset-2 col-sm-10">
-                <button class="btn btn-success" data-action="edit_selected" data-id="editsyncjob" data-item="<?=htmlspecialchars($result['id']);?>" data-api-url='edit/syncjob' data-api-attr='{}' href="#"><?=$lang['edit']['save'];?></button>
-              </div>
-            </div>
-          </form>
-        <?php
-        }
-        else {
-        ?>
-          <div class="alert alert-info" role="alert"><?=$lang['info']['no_action'];?></div>
-        <?php
-        }
-      }
-    elseif (isset($_GET['filter']) &&
-      is_numeric($_GET['filter'])) {
-        $id = $_GET["filter"];
-        $result = mailbox('get', 'filter_details', $id);
-        if (!empty($result)) {
-        ?>
-          <h4>Filter</h4>
-          <form class="form-horizontal" data-id="editfilter" role="form" method="post">
-            <input type="hidden" value="0" name="active">
-            <div class="form-group">
-              <label class="control-label col-sm-2" for="script_desc"><?=$lang['edit']['sieve_desc'];?></label>
-              <div class="col-sm-10">
-              <input type="text" class="form-control" name="script_desc" id="script_desc" value="<?=htmlspecialchars($result['script_desc'], ENT_QUOTES, 'UTF-8');?>" required maxlength="255">
-              </div>
-            </div>
-            <div class="form-group">
-              <label class="control-label col-sm-2" for="filter_type"><?=$lang['edit']['sieve_type'];?></label>
-              <div class="col-sm-10">
-                <select id="addFilterType" name="filter_type" id="filter_type" required>
-                  <option value="prefilter" <?=($result['filter_type'] == 'prefilter') ? 'selected' : null;?>>Prefilter</option>
-                  <option value="postfilter" <?=($result['filter_type'] == 'postfilter') ? 'selected' : null;?>>Postfilter</option>
-                </select>
-              </div>
-            </div>
-            <div class="form-group">
-              <label class="control-label col-sm-2" for="script_data">Script:</label>
-              <div class="col-sm-10">
-                <textarea spellcheck="false" autocorrect="off" autocapitalize="none" class="form-control textarea-code" rows="20" id="script_data" name="script_data" required><?=$result['script_data'];?></textarea>
-              </div>
-            </div>
-            <div class="form-group">
-              <div class="col-sm-offset-2 col-sm-10">
-                <div class="checkbox">
-                <label><input type="checkbox" value="1" name="active" <?=($result['active']=="1") ? "checked" : "";?>> <?=$lang['edit']['active'];?></label>
-                </div>
-              </div>
-            </div>
-            <div class="form-group">
-              <div class="col-sm-offset-2 col-sm-10">
-                <button class="btn btn-success" data-action="edit_selected" data-id="editfilter" data-item="<?=htmlspecialchars($result['id']);?>" data-api-url='edit/filter' data-api-attr='{}' href="#"><?=$lang['edit']['validate_save'];?></button>
-              </div>
-            </div>
-          </form>
-        <?php
-        }
-        else {
-        ?>
-          <div class="alert alert-info" role="alert"><?=$lang['info']['no_action'];?></div>
-        <?php
-        }
-    }
-    elseif (isset($_GET['app-passwd']) &&
-      is_numeric($_GET['app-passwd'])) {
-        $id = $_GET["app-passwd"];
-        $result = app_passwd('details', $id);
-        if (!empty($result)) {
-        ?>
-          <h4><?=$lang['edit']['app_passwd'];?></h4>
-          <form class="form-horizontal" data-pwgen-length="32" data-id="editapp" role="form" method="post">
-            <input type="hidden" value="0" name="active">
-            <div class="form-group">
-              <label class="control-label col-sm-2" for="app_name"><?=$lang['edit']['app_name'];?></label>
-              <div class="col-sm-10">
-              <input type="text" class="form-control" name="app_name" id="app_name" value="<?=htmlspecialchars($result['name'], ENT_QUOTES, 'UTF-8');?>" required maxlength="255">
-              </div>
-            </div>
-            <div class="form-group">
-              <label class="control-label col-sm-2" for="password"><?=$lang['edit']['password'];?> (<a href="#" class="generate_password"><?=$lang['edit']['generate'];?></a>)</label>
-              <div class="col-sm-10">
-              <input type="password" data-pwgen-field="true" data-hibp="true" class="form-control" name="password" placeholder="" autocomplete="new-password">
-              </div>
-            </div>
-            <div class="form-group">
-              <label class="control-label col-sm-2" for="password2"><?=$lang['edit']['password_repeat'];?></label>
-              <div class="col-sm-10">
-              <input type="password" data-pwgen-field="true" class="form-control" name="password2" autocomplete="new-password">
-              </div>
-            </div>
-            <div class="form-group">
-              <div class="col-sm-offset-2 col-sm-10">
-                <div class="checkbox">
-                <label><input type="checkbox" value="1" name="active" <?=($result['active']=="1") ? "checked" : "";?>> <?=$lang['edit']['active'];?></label>
-                </div>
-              </div>
-            </div>
-            <div class="form-group">
-              <div class="col-sm-offset-2 col-sm-10">
-                <button class="btn btn-success" data-action="edit_selected" data-id="editapp" data-item="<?=htmlspecialchars($result['id']);?>" data-api-url='edit/app-passwd' data-api-attr='{}' href="#"><?=$lang['edit']['save'];?></button>
-              </div>
-            </div>
-          </form>
-        <?php
-        }
-        else {
-        ?>
-          <div class="alert alert-info" role="alert"><?=$lang['info']['no_action'];?></div>
-        <?php
-        }
-    }
-  }
-}
-else {
-?>
-	<div class="alert alert-danger" role="alert"><?=$lang['danger']['access_denied'];?></div>
-<?php
-}
-?>
-				</div>
-			</div>
-		</div>
-	</div>
-<a href="<?=$_SESSION['return_to'];?>">&#8592; <?=$lang['edit']['previous'];?></a>
-</div> <!-- /container -->
-<script type='text/javascript'>
-<?php
-$lang_user = json_encode($lang['user']);
-echo "var lang_user = ". $lang_user . ";\n";
-echo "var table_for_domain = '". ((isset($domain)) ? $domain : null) . "';\n";
-echo "var csrf_token = '". $_SESSION['CSRF']['TOKEN'] . "';\n";
-echo "var pagination_size = '". $PAGINATION_SIZE . "';\n";
-?>
-</script>
-<?php
-$js_minifier->add('/web/js/site/edit.js');
-$js_minifier->add('/web/js/site/pwgen.js');
-require_once $_SERVER['DOCUMENT_ROOT'] . '/inc/footer.inc.php';
-?>
+<?php
+require_once $_SERVER['DOCUMENT_ROOT'] . '/inc/prerequisites.inc.php';
+$AuthUsers = array("admin", "domainadmin", "user");
+if (!isset($_SESSION['mailcow_cc_role']) OR !in_array($_SESSION['mailcow_cc_role'], $AuthUsers)) {
+	header('Location: /');
+	exit();
+}
+require_once $_SERVER['DOCUMENT_ROOT'] . '/inc/header.inc.php';
+?>
+<div class="container">
+	<div class="row">
+		<div class="col-md-12">
+			<div class="panel panel-default">
+				<div class="panel-heading">
+					<h3 class="panel-title"><?=$lang['edit']['title'];?></h3>
+				</div>
+				<div class="panel-body">
+<?php
+if (isset($_SESSION['mailcow_cc_role'])) {
+  if ($_SESSION['mailcow_cc_role'] == "admin"  || $_SESSION['mailcow_cc_role'] == "domainadmin") {
+    if (isset($_GET["alias"]) &&
+      !empty($_GET["alias"])) {
+        $alias = html_entity_decode(rawurldecode($_GET["alias"]));
+        $result = mailbox('get', 'alias_details', $alias);
+        if (!empty($result)) {
+        ?>
+          <h4><?=$lang['edit']['alias'];?></h4>
+          <br>
+          <form class="form-horizontal" data-id="editalias" role="form" method="post">
+            <input type="hidden" value="0" name="active">
+            <?php if (getenv('SKIP_SOGO') != "y") { ?>
+            <input type="hidden" value="0" name="sogo_visible">
+            <?php } ?>
+            <div class="form-group">
+              <label class="control-label col-sm-2" for="address"><?=$lang['edit']['alias'];?></label>
+              <div class="col-sm-10">
+                <input class="form-control" type="text" name="address" value="<?=htmlspecialchars($result['address']);?>" />
+              </div>
+            </div>
+            <div class="form-group">
+              <label class="control-label col-sm-2" for="goto"><?=$lang['edit']['target_address'];?></label>
+              <div class="col-sm-10">
+                <textarea id="textarea_alias_goto" class="form-control" autocapitalize="none" autocorrect="off" rows="10" id="goto" name="goto" required><?= (!preg_match('/^(null|ham|spam)@localhost$/i', $result['goto'])) ? str_replace(',', ', ', htmlspecialchars($result['goto'])) : null; ?></textarea>
+                <div class="checkbox">
+                  <label><input class="goto_checkbox" type="checkbox" value="1" name="goto_null" <?= ($result['goto'] == "null@localhost") ? "checked" : null; ?>> <?=$lang['add']['goto_null'];?></label>
+                </div>
+                <div class="checkbox">
+                  <label><input class="goto_checkbox" type="checkbox" value="1" name="goto_spam" <?= ($result['goto'] == "spam@localhost") ? "checked" : null; ?>> <?=$lang['add']['goto_spam'];?></label>
+                </div>
+                <div class="checkbox">
+                  <label><input class="goto_checkbox" type="checkbox" value="1" name="goto_ham" <?= ($result['goto'] == "ham@localhost") ? "checked" : null; ?>> <?=$lang['add']['goto_ham'];?></label>
+                </div>
+                <?php if (getenv('SKIP_SOGO') != "y") { ?>
+                <hr>
+                <div class="checkbox">
+                  <label><input type="checkbox" value="1" name="sogo_visible" <?php if (isset($result['sogo_visible']) && $result['sogo_visible']=="1") { echo "checked"; }; ?>> <?=$lang['edit']['sogo_visible'];?></label>
+                </div>
+                <p class="help-block"><?=$lang['edit']['sogo_visible_info'];?></p>
+                <?php } ?>
+              </div>
+            </div>
+            <hr>
+            <div class="form-group">
+              <label class="control-label col-sm-2" for="private_"><?=$lang['edit']['private_comment'];?></label>
+              <div class="col-sm-10">
+                <input maxlength="160" class="form-control" type="text" name="private_comment" value="<?=htmlspecialchars($result['private_comment']);?>" />
+              </div>
+            </div>
+            <div class="form-group">
+              <label class="control-label col-sm-2" for="public_comment"><?=$lang['edit']['public_comment'];?></label>
+              <div class="col-sm-10">
+                <input maxlength="160" class="form-control" type="text" name="public_comment" value="<?=htmlspecialchars($result['public_comment']);?>" />
+              </div>
+            </div>
+            <hr>
+            <div class="form-group">
+              <div class="col-sm-offset-2 col-sm-10">
+                <div class="checkbox">
+                <label><input type="checkbox" value="1" name="active" <?php if (isset($result['active']) && $result['active']=="1") { echo "checked"; }; ?>> <?=$lang['edit']['active'];?></label>
+                </div>
+              </div>
+            </div>
+            <div class="form-group">
+              <div class="col-sm-offset-2 col-sm-10">
+                <button class="btn btn-success" data-action="edit_selected" data-id="editalias" data-item="<?=htmlspecialchars($alias);?>" data-api-url='edit/alias' data-api-attr='{}' href="#"><?=$lang['edit']['save'];?></button>
+              </div>
+            </div>
+          </form>
+        <?php
+        }
+        else {
+        ?>
+          <div class="alert alert-info" role="alert"><?=$lang['info']['no_action'];?></div>
+        <?php
+        }
+    }
+    elseif (isset($_GET['domainadmin'])) {
+      $domain_admin = $_GET["domainadmin"];
+      $result = domain_admin('details', $domain_admin);
+      if (!empty($result)) {
+      ?>
+      <h4><?=$lang['edit']['domain_admin'];?></h4>
+      <br>
+      <form class="form-horizontal" data-id="editdomainadmin" role="form" method="post" autocomplete="off">
+        <input type="hidden" value="0" name="active">
+        <div class="form-group">
+          <label class="control-label col-sm-2" for="username_new"><?=$lang['edit']['username'];?></label>
+          <div class="col-sm-10">
+            <input class="form-control" type="text" name="username_new" value="<?=htmlspecialchars($domain_admin);?>" />
+          </div>
+        </div>
+        <div class="form-group">
+          <label class="control-label col-sm-2" for="domains"><?=$lang['edit']['domains'];?></label>
+          <div class="col-sm-10">
+            <select data-live-search="true" class="full-width-select" name="domains" multiple required>
+            <?php
+            foreach ($result['selected_domains'] as $domain):
+            ?>
+              <option selected><?=htmlspecialchars($domain);?></option>
+            <?php
+            endforeach;
+            foreach ($result['unselected_domains'] as $domain):
+            ?>
+              <option><?=htmlspecialchars($domain);?></option>
+            <?php
+            endforeach;
+            ?>
+            </select>
+          </div>
+        </div>
+        <div class="form-group">
+          <label class="control-label col-sm-2" for="password"><?=$lang['edit']['password'];?> (<a href="#" class="generate_password"><?=$lang['edit']['generate'];?></a>)</label>
+          <div class="col-sm-10">
+          <input type="password" data-pwgen-field="true" data-hibp="true" class="form-control" name="password" placeholder="" autocomplete="new-password">
+          </div>
+        </div>
+        <div class="form-group">
+          <label class="control-label col-sm-2" for="password2"><?=$lang['edit']['password_repeat'];?></label>
+          <div class="col-sm-10">
+          <input type="password" data-pwgen-field="true" class="form-control" name="password2" autocomplete="new-password">
+          </div>
+        </div>
+        <div class="form-group">
+          <div class="col-sm-offset-2 col-sm-10">
+            <div class="checkbox">
+            <label><input type="checkbox" value="1" name="active" <?php if (isset($result['active']) && $result['active']=="1") { echo "checked"; }; ?>> <?=$lang['edit']['active'];?></label>
+            </div>
+          </div>
+        </div>
+        <div class="form-group">
+          <div class="col-sm-offset-2 col-sm-10">
+            <div class="checkbox">
+            <label><input type="checkbox" value="1" name="disable_tfa"> <?=$lang['tfa']['disable_tfa'];?></label>
+            </div>
+          </div>
+        </div>
+        <div class="form-group">
+          <div class="col-sm-offset-2 col-sm-10">
+            <button class="btn btn-success" data-action="edit_selected" data-api-reload-location="/admin" data-id="editdomainadmin" data-item="<?=$domain_admin;?>" data-api-url='edit/domain-admin' data-api-attr='{}' href="#"><?=$lang['edit']['save'];?></button>
+          </div>
+        </div>
+      </form>
+      <form data-id="daacl" class="form-inline well" method="post">
+        <div class="row">
+          <div class="col-sm-1">
+            <p class="help-block">ACL</p>
+          </div>
+          <div class="col-sm-10">
+            <div class="form-group">
+              <select id="da_acl" name="da_acl" size="10" multiple>
+              <?php
+              $da_acls = acl('get', 'domainadmin', $domain_admin);
+              foreach ($da_acls as $acl => $val):
+                ?>
+                <option value="<?=$acl;?>" <?=($val == 1) ? 'selected' : null;?>><?=$lang['acl'][$acl];?></option>
+                <?php
+              endforeach;
+              ?>
+              </select>
+            </div>
+            <div class="form-group">
+              <button class="btn btn-default" data-action="edit_selected" data-id="daacl" data-item="<?=htmlspecialchars($domain_admin);?>" data-api-url='edit/da-acl' data-api-attr='{}' href="#"><?=$lang['admin']['save'];?></button>
+            </div>
+          </div>
+        </div>
+      </form>
+      <?php
+      }
+      else {
+      ?>
+        <div class="alert alert-info" role="alert"><?=$lang['info']['no_action'];?></div>
+      <?php
+      }
+    }
+    elseif (isset($_GET['admin'])) {
+      $admin = $_GET["admin"];
+      $result = admin('details', $admin);
+      if (!empty($result)) {
+      ?>
+      <h4><?=$lang['edit']['domain_admin'];?></h4>
+      <br>
+      <form class="form-horizontal" data-id="editadmin" role="form" method="post" autocomplete="off">
+        <input type="hidden" value="0" name="active">
+        <div class="form-group">
+          <label class="control-label col-sm-2" for="username_new"><?=$lang['edit']['username'];?></label>
+          <div class="col-sm-10">
+            <input class="form-control" type="text" name="username_new" value="<?=htmlspecialchars($admin);?>" />
+          </div>
+        </div>
+        <div class="form-group">
+          <label class="control-label col-sm-2" for="password"><?=$lang['edit']['password'];?> (<a href="#" class="generate_password"><?=$lang['edit']['generate'];?></a>)</label>
+          <div class="col-sm-10">
+          <input type="password" data-pwgen-field="true" data-hibp="true" class="form-control" name="password" placeholder="" autocomplete="new-password">
+          </div>
+        </div>
+        <div class="form-group">
+          <label class="control-label col-sm-2" for="password2"><?=$lang['edit']['password_repeat'];?></label>
+          <div class="col-sm-10">
+          <input type="password" data-pwgen-field="true" class="form-control" name="password2" autocomplete="new-password">
+          </div>
+        </div>
+        <div class="form-group">
+          <div class="col-sm-offset-2 col-sm-10">
+            <div class="checkbox">
+            <label><input type="checkbox" value="1" name="active" <?php if (isset($result['active']) && $result['active']=="1") { echo "checked"; }; ?>> <?=$lang['edit']['active'];?></label>
+            </div>
+          </div>
+        </div>
+        <div class="form-group">
+          <div class="col-sm-offset-2 col-sm-10">
+            <div class="checkbox">
+            <label><input type="checkbox" value="1" name="disable_tfa"> <?=$lang['tfa']['disable_tfa'];?></label>
+            </div>
+          </div>
+        </div>
+        <div class="form-group">
+          <div class="col-sm-offset-2 col-sm-10">
+            <button class="btn btn-success" data-action="edit_selected" data-api-reload-location="/admin" data-id="editadmin" data-item="<?=$admin;?>" data-api-url='edit/admin' data-api-attr='{}' href="#"><?=$lang['edit']['save'];?></button>
+          </div>
+        </div>
+      </form>
+      <?php
+      }
+      else {
+      ?>
+        <div class="alert alert-info" role="alert"><?=$lang['info']['no_action'];?></div>
+      <?php
+      }
+    }
+    elseif (isset($_GET['domain']) &&
+      is_valid_domain_name($_GET["domain"]) &&
+      !empty($_GET["domain"])) {
+        $domain = $_GET["domain"];
+        $result = mailbox('get', 'domain_details', $domain);
+        $rl = ratelimit('get', 'domain', $domain);
+        $rlyhosts = relayhost('get');
+        if (!empty($result)) {
+        ?>
+          <ul class="nav nav-tabs">
+            <li class="active"><a data-toggle="tab" href="#dedit"><?=$lang['edit']['domain'];?></a></li>
+            <li><a data-toggle="tab" href="#dratelimit"><?=$lang['edit']['ratelimit'];?></a></li>
+            <li><a data-toggle="tab" href="#dspamfilter"><?=$lang['edit']['spam_filter'];?></a></li>
+          </ul>
+          <hr>
+          <div class="tab-content">
+            <div id="dedit" class="tab-pane in active">
+            <form data-id="editdomain" class="form-horizontal" role="form" method="post">
+              <input type="hidden" value="0" name="active">
+              <input type="hidden" value="0" name="backupmx">
+              <input type="hidden" value="0" name="gal">
+              <input type="hidden" value="0" name="xmpp">
+              <input type="hidden" value="0" name="relay_all_recipients">
+              <input type="hidden" value="0" name="relay_unknown_only">
+              <div class="form-group" data-acl="<?=$_SESSION['acl']['domain_desc'];?>">
+                <label class="control-label col-sm-2" for="description"><?=$lang['edit']['description'];?></label>
+                <div class="col-sm-10">
+                  <input type="text" class="form-control" name="description" value="<?=htmlspecialchars($result['description']);?>">
+                </div>
+              </div>
+              <?php
+              if ($_SESSION['mailcow_cc_role'] == "admin") {
+              ?>
+              <div class="form-group">
+                <label class="control-label col-sm-2" for="aliases"><?=$lang['edit']['max_aliases'];?></label>
+                <div class="col-sm-10">
+                  <input type="number" class="form-control" name="aliases" value="<?=intval($result['max_num_aliases_for_domain']);?>">
+                </div>
+              </div>
+              <div class="form-group">
+                <label class="control-label col-sm-2" for="mailboxes"><?=$lang['edit']['max_mailboxes'];?></label>
+                <div class="col-sm-10">
+                  <input type="number" class="form-control" name="mailboxes" value="<?=intval($result['max_num_mboxes_for_domain']);?>">
+                </div>
+              </div>
+              <div class="form-group">
+                  <label class="control-label col-sm-2" for="defquota"><?=$lang['edit']['mailbox_quota_def'];?></label>
+                  <div class="col-sm-10">
+                      <input type="number" class="form-control" name="defquota" value="<?=intval($result['def_quota_for_mbox'] / 1048576);?>">
+                  </div>
+              </div>
+              <div class="form-group">
+                <label class="control-label col-sm-2" for="maxquota"><?=$lang['edit']['max_quota'];?></label>
+                <div class="col-sm-10">
+                  <input type="number" class="form-control" name="maxquota" value="<?=intval($result['max_quota_for_mbox'] / 1048576);?>">
+                </div>
+              </div>
+              <div class="form-group">
+                <label class="control-label col-sm-2" for="quota"><?=$lang['edit']['domain_quota'];?></label>
+                <div class="col-sm-10">
+                  <input type="number" class="form-control" name="quota" value="<?=intval($result['max_quota_for_domain'] / 1048576);?>">
+                </div>
+              </div>
+              <div class="form-group">
+                <label class="control-label col-sm-2" for="quota"><?=$lang['edit']['relayhost'];?></label>
+                <div class="col-sm-10">
+                  <select data-live-search="true" name="relayhost" class="form-control">
+                    <?php
+                    foreach ($rlyhosts as $rlyhost) {
+                    ?>
+                    <option value="<?=$rlyhost['id'];?>" <?=($result['relayhost'] == $rlyhost['id']) ? 'selected' : null;?>>ID <?=$rlyhost['id'];?>: <?=$rlyhost['hostname'];?> (<?=$rlyhost['username'];?>)</option>
+                    <?php
+                    }
+                    ?>
+                    <option value="" <?=($result['relayhost'] == "0") ? 'selected' : null;?>>None</option>
+                  </select>
+                </div>
+              </div>
+              <div class="form-group">
+                <label class="control-label col-sm-2"><?=$lang['edit']['backup_mx_options'];?></label>
+                <div class="col-sm-10">
+                  <div class="checkbox">
+                    <label><input type="checkbox" value="1" name="backupmx" <?=(isset($result['backupmx']) && $result['backupmx']=="1") ? "checked" : null;?>> <?=$lang['edit']['relay_domain'];?></label>
+                    <br>
+                    <label><input type="checkbox" value="1" name="relay_all_recipients" <?=(isset($result['relay_all_recipients']) && $result['relay_all_recipients']=="1") ? "checked" : null;?>> <?=$lang['edit']['relay_all'];?></label>
+                    <p><?=$lang['edit']['relay_all_info'];?></p>
+                    <label><input type="checkbox" value="1" name="relay_unknown_only" <?=(isset($result['relay_unknown_only']) && $result['relay_unknown_only']=="1") ? "checked" : null;?>> <?=$lang['edit']['relay_unknown_only'];?></label>
+                    <br>
+                    <p><?=$lang['edit']['relay_transport_info'];?></p>
+                    <hr style="margin:25px 0px 0px 0px">
+                  </div>
+                </div>
+              </div>
+              <?php
+              }
+              ?>
+              <div class="form-group">
+                <div class="col-sm-offset-2 col-sm-10">
+                  <div class="checkbox">
+                    <label><input type="checkbox" value="1" name="gal" <?=(isset($result['gal']) && $result['gal']=="1") ? "checked" : null;?>> <?=$lang['edit']['gal'];?></label>
+                    <small class="help-block"><?=$lang['edit']['gal_info'];?></small>
+                  </div>
+                </div>
+              </div>
+              <hr>
+              <div class="form-group" data-acl="<?=$_SESSION['acl']['xmpp_mailbox_access'];?>">
+                <div class="col-sm-offset-2 col-sm-10">
+                  <div class="checkbox">
+                    <label><input type="checkbox" value="1" name="xmpp" <?=(isset($result['xmpp']) && $result['xmpp']=="1") ? "checked" : null;?>> <?=$lang['edit']['xmpp'];?></label>
+                    <small class="help-block"><?=$lang['edit']['xmpp_info'];?></small>
+                  </div>
+                </div>
+              </div>
+              <div class="form-group" data-acl="<?=$_SESSION['acl']['xmpp_prefix'];?>">
+                <label class="control-label col-sm-2" for="xmpp_prefix"><?=$lang['edit']['xmpp_prefix'];?></label>
+                <div class="col-md-3">
+                  <div class="input-group">
+                    <input type="text" class="form-control" name="xmpp_prefix" value="<?=htmlspecialchars($result['xmpp_prefix'], ENT_QUOTES, 'UTF-8');?>" required>
+                    <span class="input-group-addon">.<?=htmlspecialchars($domain, ENT_QUOTES, 'UTF-8');?></span>
+                  </div>
+                  <small class="help-block"><?=sprintf($lang['edit']['xmpp_prefix_info'], getenv('MAILCOW_HOSTNAME'));?></small>
+                </div>
+              </div>
+              <hr>
+              <div class="form-group">
+                <div class="col-sm-offset-2 col-sm-10">
+                  <div class="checkbox">
+                    <label><input type="checkbox" value="1" name="active" <?=(isset($result['active']) && $result['active']=="1") ? "checked" : null;?> <?=($_SESSION['mailcow_cc_role'] == "admin") ? null : "disabled";?>> <?=$lang['edit']['active'];?></label>
+                  </div>
+                </div>
+              </div>
+              <div class="form-group">
+                <div class="col-sm-offset-2 col-sm-10">
+                  <button class="btn btn-success" data-action="edit_selected" data-id="editdomain" data-item="<?=$domain;?>" data-api-url='edit/domain' data-api-attr='{}' href="#"><?=$lang['admin']['save'];?></button>
+                </div>
+              </div>
+            </form>
+            <?php
+            if (!empty($dkim = dkim('details', $domain))) {
+            ?>
+            <hr>
+            <div class="row">
+              <div class="col-xs-2">
+                <p>Domain: <strong><?=htmlspecialchars($result['domain_name']);?></strong> (<?=$dkim['dkim_selector'];?>._domainkey)</p>
+              </div>
+              <div class="col-xs-10">
+                <pre><?=$dkim['dkim_txt'];?></pre>
+              </div>
+            </div>
+            <?php
+            }
+            ?>
+            </div>
+            <div id="dratelimit" class="tab-pane">
+              <form data-id="domratelimit" class="form-inline well" method="post">
+                <div class="form-group">
+                  <label class="control-label"><?=$lang['edit']['ratelimit'];?></label>
+                  <input name="rl_value" type="number" value="<?=(!empty($rl['value'])) ? $rl['value'] : null;?>" autocomplete="off" class="form-control" placeholder="disabled">
+                </div>
+                <div class="form-group">
+                  <select name="rl_frame" class="form-control">
+                    <option value="s" <?=(isset($rl['frame']) && $rl['frame'] == 's') ? 'selected' : null;?>>msgs / second</option>
+                    <option value="m" <?=(isset($rl['frame']) && $rl['frame'] == 'm') ? 'selected' : null;?>>msgs / minute</option>
+                    <option value="h" <?=(isset($rl['frame']) && $rl['frame'] == 'h') ? 'selected' : null;?>>msgs / hour</option>
+                    <option value="d" <?=(isset($rl['frame']) && $rl['frame'] == 'd') ? 'selected' : null;?>>msgs / day</option>
+                  </select>
+                </div>
+                <div class="form-group">
+                  <button data-acl="<?=$_SESSION['acl']['ratelimit'];?>" class="btn btn-default" data-action="edit_selected" data-id="domratelimit" data-item="<?=$domain;?>" data-api-url='edit/rl-domain' data-api-attr='{}' href="#"><?=$lang['admin']['save'];?></button>
+                </div>
+              </form>
+            </div>
+            <div id="dspamfilter" class="tab-pane">
+              <div class="row">
+                <div class="col-sm-6">
+                  <h4><?=$lang['user']['spamfilter_wl'];?></h4>
+                  <p><?=$lang['user']['spamfilter_wl_desc'];?></p>
+                  <div class="mass-actions-user">
+                    <div class="btn-group" data-acl="<?=$_SESSION['acl']['spam_policy'];?>">
+                      <a class="btn btn-sm btn-default" id="toggle_multi_select_all" data-id="policy_wl_domain" href="#"><span class="glyphicon glyphicon-check" aria-hidden="true"></span> <?=$lang['mailbox']['toggle_all'];?></a>
+                      <a class="btn btn-sm btn-danger" data-action="delete_selected" data-id="policy_wl_domain" data-api-url='delete/domain-policy' href="#"><?=$lang['mailbox']['remove'];?></a></li>
+                    </div>
+                  </div>
+                  <form class="form-inline" data-id="add_wl_policy_domain">
+                    <div class="input-group" data-acl="<?=$_SESSION['acl']['spam_policy'];?>">
+                      <input type="text" class="form-control" name="object_from" placeholder="*@example.org" required>
+                      <span class="input-group-btn">
+                        <button class="btn btn-default" data-action="add_item" data-id="add_wl_policy_domain" data-api-url='add/domain-policy' data-api-attr='{"domain":"<?= $domain; ?>","object_list":"wl"}' href="#"><?=$lang['user']['spamfilter_table_add'];?></button>
+                      </span>
+                    </div>
+                  </form>
+                  <div class="table-responsive">
+                    <table class="table table-striped table-condensed" id="wl_policy_domain_table"></table>
+                  </div>
+                </div>
+                <div class="col-sm-6">
+                  <h4><?=$lang['user']['spamfilter_bl'];?></h4>
+                  <p><?=$lang['user']['spamfilter_bl_desc'];?></p>
+                  <div class="mass-actions-user">
+                    <div class="btn-group" data-acl="<?=$_SESSION['acl']['spam_policy'];?>">
+                      <a class="btn btn-sm btn-default" id="toggle_multi_select_all" data-id="policy_bl_domain" href="#"><span class="glyphicon glyphicon-check" aria-hidden="true"></span> <?=$lang['mailbox']['toggle_all'];?></a>
+                      <a class="btn btn-sm btn-danger" data-action="delete_selected" data-id="policy_bl_domain" data-api-url='delete/domain-policy' href="#"><?=$lang['mailbox']['remove'];?></a></li>
+                    </div>
+                  </div>
+                  <form class="form-inline" data-id="add_bl_policy_domain">
+                    <div class="input-group" data-acl="<?=$_SESSION['acl']['spam_policy'];?>">
+                      <input type="text" class="form-control" name="object_from" placeholder="*@example.org" required>
+                      <span class="input-group-btn">
+                        <button class="btn btn-default" data-action="add_item" data-id="add_bl_policy_domain" data-api-url='add/domain-policy' data-api-attr='{"domain":"<?= $domain; ?>","object_list":"bl"}' href="#"><?=$lang['user']['spamfilter_table_add'];?></button>
+                      </span>
+                    </div>
+                  </form>
+                  <div class="table-responsive">
+                    <table class="table table-striped table-condensed" id="bl_policy_domain_table"></table>
+                  </div>
+                </div>
+              </div>
+            </div>
+          </div>
+          <?php
+        }
+        else {
+        ?>
+          <div class="alert alert-info" role="alert"><?=$lang['info']['no_action'];?></div>
+        <?php
+        }
+    }
+    elseif (isset($_GET['oauth2client']) &&
+      is_numeric($_GET["oauth2client"]) &&
+      !empty($_GET["oauth2client"])) {
+        $oauth2client = $_GET["oauth2client"];
+        $result = oauth2('details', 'client', $oauth2client);
+        if (!empty($result)) {
+        ?>
+          <h4>OAuth2</h4>
+          <form data-id="oauth2client" class="form-horizontal" role="form" method="post">
+            <div class="form-group">
+              <label class="control-label col-sm-2" for="client_id"><?=$lang['edit']['client_id'];?></label>
+              <div class="col-sm-10">
+                <input type="text" class="form-control" name="client_id" id="client_id" value="<?=htmlspecialchars($result['client_id']);?>" disabled>
+              </div>
+            </div>
+            <div class="form-group">
+              <label class="control-label col-sm-2" for="client_secret"><?=$lang['edit']['client_secret'];?></label>
+              <div class="col-sm-10">
+                <input type="text" class="form-control" name="client_secret" id="client_secret" value="<?=htmlspecialchars($result['client_secret']);?>" disabled>
+              </div>
+            </div>
+            <div class="form-group">
+              <label class="control-label col-sm-2" for="scope"><?=$lang['edit']['scope'];?></label>
+              <div class="col-sm-10">
+                <input type="text" class="form-control" name="scope" id="scope" value="<?=htmlspecialchars($result['scope']);?>" disabled>
+              </div>
+            </div>
+            <div class="form-group">
+              <label class="control-label col-sm-2" for="redirect_uri"><?=$lang['edit']['redirect_uri'];?></label>
+              <div class="col-sm-10">
+                <input type="text" class="form-control" name="redirect_uri" id="redirect_uri" value="<?=htmlspecialchars($result['redirect_uri']);?>">
+              </div>
+            </div>
+            <div class="form-group">
+              <div class="col-sm-offset-2 col-sm-10">
+                <button class="btn btn-default" data-action="edit_selected" data-id="oauth2client" data-item="<?=$oauth2client;?>" data-api-url='edit/oauth2-client' data-api-attr='{}' href="#"><?=$lang['admin']['save'];?></button>
+              </div>
+            </div>
+          </form>
+          <?php
+        }
+        else {
+        ?>
+          <div class="alert alert-info" role="alert"><?=$lang['info']['no_action'];?></div>
+        <?php
+        }
+    }
+    elseif (isset($_GET['aliasdomain']) &&
+      is_valid_domain_name(html_entity_decode(rawurldecode($_GET["aliasdomain"]))) &&
+      !empty($_GET["aliasdomain"])) {
+        $alias_domain = html_entity_decode(rawurldecode($_GET["aliasdomain"]));
+        $result = mailbox('get', 'alias_domain_details', $alias_domain);
+        $rl = ratelimit('get', 'domain', $alias_domain);
+        if (!empty($result)) {
+        ?>
+          <h4><?=$lang['edit']['edit_alias_domain'];?></h4>
+          <form class="form-horizontal" data-id="editaliasdomain" role="form" method="post">
+            <input type="hidden" value="0" name="active">
+            <div class="form-group">
+              <label class="control-label col-sm-2" for="target_domain"><?=$lang['edit']['target_domain'];?></label>
+              <div class="col-sm-10">
+                <select class="full-width-select" data-live-search="true" id="addSelectDomain" name="target_domain" required>
+                <?php
+                foreach (mailbox('get', 'domains') as $domain):
+                ?>
+                  <option <?=($result['target_domain'] != $domain) ?: 'selected';?>><?=htmlspecialchars($domain);?></option>
+                <?php
+                endforeach;
+                ?>
+                </select>
+              </div>
+            </div>
+            <div class="form-group">
+              <div class="col-sm-offset-2 col-sm-10">
+                <div class="checkbox">
+                  <label><input type="checkbox" value="1" name="active" <?=(isset($result['active']) && $result['active']=="1") ?  "checked" : null ?>> <?=$lang['edit']['active'];?></label>
+                </div>
+              </div>
+            </div>
+            <div class="form-group">
+              <div class="col-sm-offset-2 col-sm-10">
+                <button class="btn btn-success" data-action="edit_selected" data-id="editaliasdomain" data-item="<?=$alias_domain;?>" data-api-url='edit/alias-domain' data-api-attr='{}' href="#"><?=$lang['edit']['save'];?></button>
+              </div>
+            </div>
+          </form>
+          <hr>
+          <form data-id="domratelimit" class="form-inline well" method="post">
+            <div class="form-group">
+              <label class="control-label"><?=$lang['acl']['ratelimit'];?></label>
+              <input name="rl_value" type="number" value="<?=(!empty($rl['value'])) ? $rl['value'] : null;?>" autocomplete="off" class="form-control" placeholder="disabled">
+            </div>
+            <div class="form-group">
+              <select name="rl_frame" class="form-control">
+                <option value="s" <?=(isset($rl['frame']) && $rl['frame'] == 's') ? 'selected' : null;?>>msgs / second</option>
+                <option value="m" <?=(isset($rl['frame']) && $rl['frame'] == 'm') ? 'selected' : null;?>>msgs / minute</option>
+                <option value="h" <?=(isset($rl['frame']) && $rl['frame'] == 'h') ? 'selected' : null;?>>msgs / hour</option>
+                <option value="d" <?=(isset($rl['frame']) && $rl['frame'] == 'd') ? 'selected' : null;?>>msgs / day</option>
+              </select>
+            </div>
+            <div class="form-group">
+              <button class="btn btn-default" data-action="edit_selected" data-id="domratelimit" data-item="<?=$alias_domain;?>" data-api-url='edit/rl-domain' data-api-attr='{}' href="#"><?=$lang['admin']['save'];?></button>
+            </div>
+          </form>
+          <?php
+          if (!empty($dkim = dkim('details', $alias_domain))) {
+          ?>
+          <hr>
+          <div class="row">
+            <div class="col-xs-2">
+              <p>Domain: <strong><?=htmlspecialchars($result['alias_domain']);?></strong> (<?=$dkim['dkim_selector'];?>._domainkey)</p>
+            </div>
+            <div class="col-xs-10">
+            <pre><?=$dkim['dkim_txt'];?></pre>
+            </div>
+          </div>
+          <?php
+          }
+        }
+        else {
+        ?>
+          <div class="alert alert-info" role="alert"><?=$lang['info']['no_action'];?></div>
+        <?php
+        }
+    }
+    elseif (isset($_GET['mailbox']) && filter_var(html_entity_decode(rawurldecode($_GET["mailbox"])), FILTER_VALIDATE_EMAIL) && !empty($_GET["mailbox"])) {
+      $mailbox = html_entity_decode(rawurldecode($_GET["mailbox"]));
+      $result = mailbox('get', 'mailbox_details', $mailbox);
+      $rl = ratelimit('get', 'mailbox', $mailbox);
+      $pushover_data = pushover('get', $mailbox);
+      $quarantine_notification = mailbox('get', 'quarantine_notification', $mailbox);
+      $quarantine_category = mailbox('get', 'quarantine_category', $mailbox);
+      $get_tls_policy = mailbox('get', 'tls_policy', $mailbox);
+      if (!empty($result)) {
+        ?>
+        <h4><?=$lang['edit']['mailbox'];?></h4>
+        <form class="form-horizontal" data-id="editmailbox" role="form" method="post">
+          <input type="hidden" value="default" name="sender_acl">
+          <input type="hidden" value="0" name="force_pw_update">
+          <input type="hidden" value="0" name="sogo_access">
+          <input type="hidden" value="0" name="protocol_access">
+          <input type="hidden" value="0" name="xmpp_access">
+          <input type="hidden" value="0" name="xmpp_admin">
+          <div class="form-group">
+            <label class="control-label col-sm-2" for="name"><?=$lang['edit']['full_name'];?></label>
+            <div class="col-sm-10">
+            <input type="text" class="form-control" name="name" value="<?=htmlspecialchars($result['name'], ENT_QUOTES, 'UTF-8');?>">
+            </div>
+          </div>
+          <div class="form-group">
+            <label class="control-label col-sm-2" for="quota"><?=$lang['edit']['quota_mb'];?>
+              <br><span id="quotaBadge" class="badge">max. <?=intval($result['max_new_quota'] / 1048576)?> MiB</span>
+            </label>
+            <div class="col-sm-10">
+              <input type="number" name="quota" style="width:100%" min="0" max="<?=intval($result['max_new_quota'] / 1048576);?>" value="<?=intval($result['quota']) / 1048576;?>" class="form-control">
+              <small class="help-block">0 = ∞</small>
+            </div>
+          </div>
+          <div class="form-group">
+            <label class="control-label col-sm-2" for="sender_acl"><?=$lang['edit']['sender_acl'];?></label>
+            <div class="col-sm-10">
+              <select data-live-search="true" data-width="100%" style="width:100%" id="editSelectSenderACL" name="sender_acl" size="10" multiple>
+              <?php
+              $sender_acl_handles = mailbox('get', 'sender_acl_handles', $mailbox);
+
+              foreach ($sender_acl_handles['sender_acl_domains']['ro'] as $domain):
+                ?>
+                <option data-subtext="Admin" value="<?=htmlspecialchars($domain);?>" disabled selected><?=htmlspecialchars(sprintf($lang['edit']['dont_check_sender_acl'], $domain));?></option>
+                <?php
+              endforeach;
+
+              foreach ($sender_acl_handles['sender_acl_addresses']['ro'] as $alias):
+                ?>
+              <option data-subtext="Admin" disabled selected><?=htmlspecialchars($alias);?></option>
+                <?php
+              endforeach;
+
+              foreach ($sender_acl_handles['fixed_sender_aliases'] as $alias):
+                ?>
+                <option data-subtext="Alias" disabled selected><?=htmlspecialchars($alias);?></option>
+                <?php
+              endforeach;
+
+              foreach ($sender_acl_handles['sender_acl_domains']['rw'] as $domain):
+                ?>
+                <option value="<?=htmlspecialchars($domain);?>" selected><?=htmlspecialchars(sprintf($lang['edit']['dont_check_sender_acl'], $domain));?></option>
+                <?php
+              endforeach;
+
+              foreach ($sender_acl_handles['sender_acl_domains']['selectable'] as $domain):
+                ?>
+                <option value="<?=htmlspecialchars($domain);?>"><?=htmlspecialchars(sprintf($lang['edit']['dont_check_sender_acl'], $domain));?></option>
+                <?php
+              endforeach;
+
+              foreach ($sender_acl_handles['sender_acl_addresses']['rw'] as $address):
+                ?>
+                  <option selected><?=htmlspecialchars($address);?></option>
+                <?php
+              endforeach;
+
+              foreach ($sender_acl_handles['sender_acl_addresses']['selectable'] as $address):
+                ?>
+                  <option><?=htmlspecialchars($address);?></option>
+                <?php
+              endforeach;
+
+              // Generated here, but used in extended_sender_acl
+              if (!empty($sender_acl_handles['external_sender_aliases'])) {
+                $ext_sender_acl = implode(', ', $sender_acl_handles['external_sender_aliases']);
+              }
+              else {
+                $ext_sender_acl = '';
+              }
+
+              ?>
+              </select>
+              <div style="display:none" id="sender_acl_disabled"><?=$lang['edit']['sender_acl_disabled'];?></div>
+              <small class="help-block"><?=$lang['edit']['sender_acl_info'];?></small>
+            </div>
+          </div>
+          <div class="form-group">
+            <label class="control-label col-sm-2"><?=$lang['user']['quarantine_notification'];?></label>
+            <div class="col-sm-10">
+            <div class="btn-group" data-acl="<?=$_SESSION['acl']['quarantine_notification'];?>">
+              <button type="button" class="btn btn-sm btn-default <?=($quarantine_notification == "never") ? "active" : null;?>"
+                data-action="edit_selected"
+                data-item="<?= htmlentities($mailbox); ?>"
+                data-id="quarantine_notification"
+                data-api-url='edit/quarantine_notification'
+                data-api-attr='{"quarantine_notification":"never"}'><?=$lang['user']['never'];?></button>
+              <button type="button" class="btn btn-sm btn-default <?=($quarantine_notification == "hourly") ? "active" : null;?>"
+                data-action="edit_selected"
+                data-item="<?= htmlentities($mailbox); ?>"
+                data-id="quarantine_notification"
+                data-api-url='edit/quarantine_notification'
+                data-api-attr='{"quarantine_notification":"hourly"}'><?=$lang['user']['hourly'];?></button>
+              <button type="button" class="btn btn-sm btn-default <?=($quarantine_notification == "daily") ? "active" : null;?>"
+                data-action="edit_selected"
+                data-item="<?= htmlentities($mailbox); ?>"
+                data-id="quarantine_notification"
+                data-api-url='edit/quarantine_notification'
+                data-api-attr='{"quarantine_notification":"daily"}'><?=$lang['user']['daily'];?></button>
+              <button type="button" class="btn btn-sm btn-default <?=($quarantine_notification == "weekly") ? "active" : null;?>"
+                data-action="edit_selected"
+                data-item="<?= htmlentities($mailbox); ?>"
+                data-id="quarantine_notification"
+                data-api-url='edit/quarantine_notification'
+                data-api-attr='{"quarantine_notification":"weekly"}'><?=$lang['user']['weekly'];?></button>
+            </div>
+            <p class="help-block"><small><?=$lang['user']['quarantine_notification_info'];?></small></p>
+            </div>
+          </div>
+          <div class="form-group">
+            <label class="control-label col-sm-2"><?=$lang['user']['quarantine_category'];?></label>
+            <div class="col-sm-10">
+            <div class="btn-group" data-acl="<?=$_SESSION['acl']['quarantine_category'];?>">
+              <button type="button" class="btn btn-sm btn-default <?=($quarantine_category == "reject") ? "active" : null;?>"
+                data-action="edit_selected"
+                data-item="<?= htmlentities($mailbox); ?>"
+                data-id="quarantine_category"
+                data-api-url='edit/quarantine_category'
+                data-api-attr='{"quarantine_category":"reject"}'><?=$lang['user']['q_reject'];?></button>
+              <button type="button" class="btn btn-sm btn-default <?=($quarantine_category == "add_header") ? "active" : null;?>"
+                data-action="edit_selected"
+                data-item="<?= htmlentities($mailbox); ?>"
+                data-id="quarantine_category"
+                data-api-url='edit/quarantine_category'
+                data-api-attr='{"quarantine_category":"add_header"}'><?=$lang['user']['q_add_header'];?></button>
+              <button type="button" class="btn btn-sm btn-default <?=($quarantine_category == "all") ? "active" : null;?>"
+                data-action="edit_selected"
+                data-item="<?= htmlentities($mailbox); ?>"
+                data-id="quarantine_category"
+                data-api-url='edit/quarantine_category'
+                data-api-attr='{"quarantine_category":"all"}'><?=$lang['user']['q_all'];?></button>
+            </div>
+            <p class="help-block"><small><?=$lang['user']['quarantine_category_info'];?></small></p>
+            </div>
+          </div>
+          <div class="form-group">
+            <label class="control-label col-sm-2" for="sender_acl"><?=$lang['user']['tls_policy'];?></label>
+            <div class="col-sm-10">
+              <div class="btn-group" data-acl="<?=$_SESSION['acl']['tls_policy'];?>">
+                <button type="button" class="btn btn-sm btn-default <?=($get_tls_policy['tls_enforce_in'] == "1") ? "active" : null;?>"
+                  data-action="edit_selected"
+                  data-item="<?= htmlentities($mailbox); ?>"
+                  data-id="tls_policy"
+                  data-api-url='edit/tls_policy'
+                  data-api-attr='{"tls_enforce_in":<?=($get_tls_policy['tls_enforce_in'] == "1") ? "0" : "1";?>}'><?=$lang['user']['tls_enforce_in'];?></button>
+                <button type="button" class="btn btn-sm btn-default <?=($get_tls_policy['tls_enforce_out'] == "1") ? "active" : null;?>"
+                  data-action="edit_selected"
+                  data-item="<?= htmlentities($mailbox); ?>"
+                  data-id="tls_policy"
+                  data-api-url='edit/tls_policy'
+                  data-api-attr='{"tls_enforce_out":<?=($get_tls_policy['tls_enforce_out'] == "1") ? "0" : "1";?>}'><?=$lang['user']['tls_enforce_out'];?></button>
+              </div>
+            </div>
+          </div>
+          <div class="form-group">
+            <label class="control-label col-sm-2" for="password"><?=$lang['edit']['password'];?> (<a href="#" class="generate_password"><?=$lang['edit']['generate'];?></a>)</label>
+            <div class="col-sm-10">
+            <input type="password" data-pwgen-field="true" data-hibp="true" class="form-control" name="password" placeholder="<?=$lang['edit']['unchanged_if_empty'];?>" autocomplete="new-password">
+            </div>
+          </div>
+          <div class="form-group">
+            <label class="control-label col-sm-2" for="password2"><?=$lang['edit']['password_repeat'];?></label>
+            <div class="col-sm-10">
+            <input type="password" data-pwgen-field="true" class="form-control" name="password2" autocomplete="new-password">
+            </div>
+          </div>
+          <div data-acl="<?=$_SESSION['acl']['extend_sender_acl'];?>" class="form-group">
+            <label class="control-label col-sm-2" for="extended_sender_acl"><?=$lang['edit']['extended_sender_acl'];?></label>
+            <div class="col-sm-10">
+            <input type="text" class="form-control" name="extended_sender_acl" value="<?=empty($ext_sender_acl) ? '' : $ext_sender_acl; ?>" placeholder="user1@example.com, user2@example.org, @example.com, ...">
+            <small class="help-block"><?=$lang['edit']['extended_sender_acl_info'];?></small>
+            </div>
+          </div>
+          <div class="form-group">
+            <label class="control-label col-sm-2" for="protocol_access"><?=$lang['edit']['allowed_protocols'];?></label>
+            <div class="col-sm-10">
+            <select data-acl="<?=$_SESSION['acl']['protocol_access'];?>" name="protocol_access" multiple class="form-control">
+              <option value="imap" <?=($result['attributes']['imap_access']=="1") ? 'selected' : null;?>>IMAP</option>
+              <option value="pop3" <?=($result['attributes']['pop3_access']=="1") ? 'selected' : null;?>>POP3</option>
+              <option value="smtp" <?=($result['attributes']['smtp_access']=="1") ? 'selected' : null;?>>SMTP</option>
+            </select>
+            </div>
+          </div>
+          <div hidden data-acl="<?=$_SESSION['acl']['smtp_ip_access'];?>" class="form-group">
+            <label class="control-label col-sm-2" for="allow_from_smtp"><?=$lang['edit']['allow_from_smtp'];?></label>
+            <div class="col-sm-10">
+            <input type="text" class="form-control" name="allow_from_smtp" value="<?=empty($allow_from_smtp) ? '' : $allow_from_smtp; ?>" placeholder="1.1.1.1, 10.2.0.0/24, ...">
+            <small class="help-block"><?=$lang['edit']['allow_from_smtp_info'];?></small>
+            </div>
+          </div>
+          <hr>
+          <div class="form-group">
+            <div class="col-sm-offset-2 col-sm-10">
+              <div class="checkbox">
+                <label><input type="checkbox" data-acl="<?=$_SESSION['acl']['xmpp_mailbox_access'];?>" value="1" name="xmpp_access" <?=(isset($result['attributes']['xmpp_access']) && $result['attributes']['xmpp_access']=="1") ? "checked" : null;?>> <?=$lang['edit']['xmpp_access'];?></label>
+                <small class="help-block"><?=$lang['edit']['xmpp_access_info'];?></small>
+              </div>
+            </div>
+          </div>
+          <div class="form-group">
+            <div class="col-sm-offset-2 col-sm-10">
+              <div class="checkbox">
+                <label><input data-acl="<?=$_SESSION['acl']['xmpp_admin'];?>" type="checkbox" value="1" name="xmpp_admin" <?=(isset($result['attributes']['xmpp_admin']) && $result['attributes']['xmpp_admin']=="1") ? "checked" : null;?>> <?=$lang['edit']['xmpp_admin'];?></label>
+                <small class="help-block"><?=$lang['edit']['xmpp_admin_info'];?></small>
+              </div>
+            </div>
+          </div>
+          <hr>
+          <div class="form-group">
+            <div class="col-sm-offset-2 col-sm-10">
+            <select name="active" class="form-control">
+              <option value="1" <?=($result['active']=="1") ? 'selected' : null;?>><?=$lang['edit']['active'];?></option>
+              <option value="2" <?=($result['active']=="2") ? 'selected' : null;?>><?=$lang['edit']['disable_login'];?></option>
+              <option value="0" <?=($result['active']=="0") ? 'selected' : null;?>><?=$lang['edit']['inactive'];?></option>
+            </select>
+            </div>
+          </div>
+          <div class="form-group">
+            <div class="col-sm-offset-2 col-sm-10">
+              <div class="checkbox">
+              <label><input type="checkbox" value="1" name="force_pw_update" <?=($result['attributes']['force_pw_update']=="1") ? "checked" : null;?>> <?=$lang['edit']['force_pw_update'];?></label>
+              <small class="help-block"><?=sprintf($lang['edit']['force_pw_update_info'], $UI_TEXTS['main_name']);?></small>
+              </div>
+            </div>
+          </div>
+          <?php if (getenv('SKIP_SOGO') != "y") { ?>
+          <div data-acl="<?=$_SESSION['acl']['sogo_access'];?>" class="form-group">
+            <div class="col-sm-offset-2 col-sm-10">
+              <div class="checkbox">
+              <label><input type="checkbox" value="1" name="sogo_access" <?=($result['attributes']['sogo_access']=="1") ? "checked" : null;?>> <?=$lang['edit']['sogo_access'];?></label>
+              <small class="help-block"><?=$lang['edit']['sogo_access_info'];?></small>
+              </div>
+            </div>
+          </div>
+          <?php } ?>
+          <div class="form-group">
+            <div class="col-sm-offset-2 col-sm-10">
+              <button class="btn btn-success" data-action="edit_selected" data-id="editmailbox" data-item="<?=htmlspecialchars($result['username']);?>" data-api-url='edit/mailbox' data-api-attr='{}' href="#"><?=$lang['edit']['save'];?></button>
+            </div>
+          </div>
+        </form>
+        <hr>
+        <form data-id="pushover" class="form well" method="post">
+          <input type="hidden" value="0" name="evaluate_x_prio">
+          <input type="hidden" value="0" name="only_x_prio">
+          <input type="hidden" value="0" name="active">
+          <div class="row">
+            <div class="col-sm-1">
+              <p class="help-block"><a href="https://pushover.net" target="_blank"><img src="data:image/png;base64,iVBORw0KGgoAAAANSUhEUgAAADAAAAAwCAMAAABg3Am1AAACglBMVEUAAAAAAAEAAAAilecFGigAAAAAAAAAAAAAAAANj+c3n+Ypm+oeYI4KWI4MieAtkdQbleoJcLcjmeswmN4Rit4KgdMKUYQJKUAQSnILL0kMNlMSTngimOoNPF0hlOQBBgkNOlkRS3MHIjUhk+IPf8wKLUYsjM0AAAASTngAAAAAAAAPfckbdLIbdrYUWIgegsgce70knfEAAAAknfENOVkGHi8YaaIjnvEdgMUhkuAQSG8aca0hleQUh9YLjOM4nOEMgtMcbaYWa6YemO02ltkKhNktgLodYZEPXJEyi8kKesktfLUzj84cWYMiluckZ5YJXJYeW4Y0k9YKfs4yjs0pc6YHZaUviskLfMkqmugak+cqkNcViNcqeK4Iaq4XRmYGPmYMKDsFJTstgr0LdL0ti84CCQ4BCQ4Qgc8rlt8XjN8shcQsi8wZSGgEP2cRMEUDKkUAAAD///8dmvEamfExo/EXmPEWl/ERlvElnvEsofEjnfETl/Enn/Ezo/E4pvEvovEfm/E1pPEzpPEvofEOlfEpoPEamPEQlfEYmfE6p/EgnPEVlvEroPE3pfE2pfENk/Ern/E3pPEcmfEfmvEnnvBlufT6/P0soPAknPDd7/zs9vzo9PxBqfItofAqoPD9/f3B4/q43/mx2/l/xfZ6w/Vxv/VtvfVgt/RXtPNTsfNEq/L3+/31+v3a7fvR6vvH5fqs2vmc0/jx+P3v9/3h8fzW7PvV7PvL5/q13fmo1/mh1PiY0fiNy/aHyfZ2wfVou/Vdt/RPsPM3oeoQkuowmeAgjdgcgMQbeLrw9/3k8vy74Pm63/mX0PdYtfNNr/Ikm+4wnOchkuAVjOAfdrMVcrOdoJikAAAAcnRSTlMAIQ8IzzweFwf+/fvw8P79+/Xt7e3p6eji4d7U08y8qZyTiIWDgn53bWxqaWBKQ0JBOjUwMCkoJCEfHBkT/vz8/Pv7+vr69/b29PTy7ezm5ubm5N7e29vQ0M/Pv7+4uLW1pqaWloWDg3x7e21mUVFFRUXdPracAAAEbElEQVRIx4WUZbvaQBCFF+ru7u7u7u7u7t4mvVwSoBC0JIUCLRQolLq7u7vr/+nMLkmQyvlwyfPcd86e3ZldUqwyQ/p329J+XfutPQYOLUP+q55rFtQJRvY79+xxlZTUWbKpz7/xrrMr2+3BoNPpdLn2lJQ4HEeqLOr1d7z7XNkesQed4A848G63Oy4Gmg/6Mz542QvZbqe8C/Ig73CLYiYTrtLmT3zfqbIcAR7y4wIqH/B6M9Fo0+Ldb6sM9ph/v4ozPuz12mxRofaAAr7jCNkuoz/jNf9AGHibkBCm51fsGKvxsAGWx4H+jBcEi6V2birDpCL/9Klrd1KHbiSvPWP8V0tTnTfO03iXi57P6WNHOVUf44IFdFDRz6pV5fw8Zy5z3JVH5+R48OwxqDiGvKJIY9R+9JsCuJ5HPg74OVEMpz+nbdEPUHEWeEk6IDUnTC1l5r+f8uffc0cfxc8fS17kLso24SwUPFDA/6DE82xKDOPliJ7n/GGOOyWK9zD9CdjvOfg9Dv6AH+AX04LW9gj2i8W/APx1UbxwCAu+wPmcpgUKL/EHdvtq4uwaZwCuznPJVY5LHhED15G/isd5Hz4eKui/e/du02YoKFeD5mHzHIN/nxEDe25gQQwKorAid04CfyzwL4XutXvl1Pt1guMOwwKPkU8mYIFT8JHK+vv8prpDScUVL+j8s3lOctw1GIhbWHAS+HgKPk7xPM/4UtNAYmzizJkf6NgTb/gM8jePQLsewMdthS3g95tMpT1IhVm6v1s8fYmLeb13Odwp8Fh5KY048y/d14WUrwrb1e/X/rNp73nkD8kWS+wi/MZ4XuetG4mhKubJm3/WNEvi8SHwB56nPKjUam0LBdp9ARwupFemTYudvgN/L1+A/Ko/LGBuS8pPy+YR1fuCTWNKnUyoeUyYx2o2dyEVGmr5xTD42xzvkD16+Pb9WIIH6fmt1r3mbsTY7Bvw+n23naT8BUWh86bz6G/e259UXPUK3gfAxQDlo7Rpx3Geqb2e3wp83SGEdKpB7zvwYbzvT2n65xLwbH6YP+M9C8vA8E1wxLU8gkCbdhXGUyrMgwVrcbzLHonr78lzDvWM3q/C/HtDlXoSUIe3YkblhRPIX4E8Oo/9siLv8dRjV7SBlkdgTXvKS7nzsA/9AfeEuhKq9T8zWIDv1Sd6ETAP4D6/H/1V+1BojvruNa4SZXz4JhY84dV5MOF5agUvu5OsOo+KRpG30KalEnoeDccFlutPZYs38D5n3zcpr1/0fBhfb3DOY1z2tSAgLxWezz6zuoHhfUmOejf6blHQH/sFuJYfcMZX307ytKvRa3ifoV/586P5j+tICtS77BuJxzxYAPZsntX8k3eSIhlajK4p8b7iefCEKs03kD/I2LnxL9ovH+43y4fAv1YrI/mzDBsavAX/UppfzVOrZT/ydxk6lJ047MfLfVbcb6hS9ZEzWxekKQ5WrtPqZg3rV6tWrX6Tle3KQZj/q6KxQnmDoXwFY0VSrN9e8FRXBCTAvwAAAABJRU5ErkJggg==" class="img img-fluid"></a></p>
+            </div>
+            <div class="col-sm-10">
+              <p class="help-block"><?=sprintf($lang['edit']['pushover_info'], $mailbox);?></p>
+              <p class="help-block"><?=$lang['edit']['pushover_vars'];?>: <code>{SUBJECT}</code>, <code>{SENDER}</code></p>
+              <div class="form-group">
+                <div class="row">
+                  <div class="col-sm-6">
+                    <div class="form-group">
+                      <label for="token">API Token/Key (Application)</label>
+                      <input type="text" class="form-control" name="token" maxlength="30" value="<?=$pushover_data['token'];?>" required>
+                    </div>
+                  </div>
+                  <div class="col-sm-6">
+                    <div class="form-group">
+                      <label for="key">User/Group Key</label>
+                      <input type="text" class="form-control" name="key" maxlength="30" value="<?=$pushover_data['key'];?>" required>
+                    </div>
+                  </div>
+                  <div class="col-sm-6">
+                    <div class="form-group">
+                      <label for="title"><?=$lang['edit']['pushover_title'];?></label>
+                      <input type="text" class="form-control" name="title" value="<?=$pushover_data['title'];?>" placeholder="Mail">
+                    </div>
+                  </div>
+                  <div class="col-sm-6">
+                    <div class="form-group">
+                      <label for="text"><?=$lang['edit']['pushover_text'];?></label>
+                      <input type="text" class="form-control" name="text" value="<?=$pushover_data['text'];?>" placeholder="You've got mail 📧">
+                    </div>
+                  </div>
+                  <div class="col-sm-12">
+                    <div class="form-group">
+                      <label for="text"><?=$lang['edit']['pushover_sender_array'];?></label>
+                      <input type="text" class="form-control" name="senders" value="<?=$pushover_data['senders'];?>" placeholder="sender1@example.com, sender2@example.com">
+                    </div>
+                  </div>
+                  <div class="col-sm-12">
+                    <div class="checkbox">
+                    <label><input type="checkbox" value="1" name="active" <?=($pushover_data['active']=="1") ? "checked" : null;?>> <?=$lang['edit']['active'];?></label>
+                    </div>
+                  </div>
+                  <div class="col-sm-12">
+                    <legend style="cursor:pointer;margin-top:10px" data-target="#po_advanced" class="arrow-toggle" unselectable="on" data-toggle="collapse">
+                      <span style="font-size:12px" class="arrow rotate glyphicon glyphicon-menu-down"></span> <?=$lang['edit']['advanced_settings'];?>
+                    </legend>
+                  </div>
+                  <div class="col-sm-12">
+                    <div id="po_advanced" class="collapse">
+                      <div class="form-group">
+                        <label for="text"><?=$lang['edit']['pushover_sender_regex'];?></label>
+                        <input type="text" class="form-control" name="senders_regex" value="<?=$pushover_data['senders_regex'];?>" placeholder="/(.*@example\.org$|^foo@example\.com$)/i" regex="true">
+                        <div class="checkbox">
+                          <label><input type="checkbox" value="1" name="evaluate_x_prio" <?=($pushover_data['attributes']['evaluate_x_prio']=="1") ? "checked" : null;?>> <?=$lang['edit']['pushover_evaluate_x_prio'];?></label>
+                        </div>
+                        <div class="checkbox">
+                          <label><input type="checkbox" value="1" name="only_x_prio" <?=($pushover_data['attributes']['only_x_prio']=="1") ? "checked" : null;?>> <?=$lang['edit']['pushover_only_x_prio'];?></label>
+                        </div>
+                      </div>
+                    </div>
+                  </div>
+                </div>
+              </div>
+              <div class="btn-group" data-acl="<?=$_SESSION['acl']['pushover'];?>">
+                  <a class="btn btn-sm btn-default" data-action="edit_selected" data-id="pushover" data-item="<?=htmlspecialchars($mailbox);?>" data-api-url='edit/pushover' data-api-attr='{}' href="#"><?=$lang['edit']['save'];?></a>
+                  <a class="btn btn-sm btn-default" data-action="edit_selected" data-id="pushover-test" data-item="<?=htmlspecialchars($mailbox);?>" data-api-url='edit/pushover-test' data-api-attr='{}' href="#"><span class="glyphicon glyphicon-check" aria-hidden="true"></span> <?=$lang['edit']['pushover_verify'];?></a>
+                  <a id="pushover_delete" class="btn btn-sm btn-danger" data-action="edit_selected" data-id="pushover-delete" data-item="<?=htmlspecialchars($mailbox);?>" data-api-url='edit/pushover' data-api-attr='{"delete":"true"}' href="#"><span class="glyphicon glyphicon-trash" aria-hidden="true"></span> <?=$lang['edit']['remove'];?></a>
+              </div>
+            </div>
+          </div>
+        </form>
+        <hr>
+        <form data-id="mboxratelimit" class="form-inline well" method="post">
+          <div class="row">
+            <div class="col-sm-1">
+              <p class="help-block"><?=$lang['acl']['ratelimit'];?></p>
+            </div>
+            <div class="col-sm-10">
+              <div class="form-group">
+                <input name="rl_value" type="number" autocomplete="off" value="<?=(!empty($rl['value'])) ? $rl['value'] : null;?>" class="form-control" placeholder="disabled">
+              </div>
+              <div class="form-group">
+                <select name="rl_frame" class="form-control">
+                  <option value="s" <?=(isset($rl['frame']) && $rl['frame'] == 's') ? 'selected' : null;?>>msgs / second</option>
+                  <option value="m" <?=(isset($rl['frame']) && $rl['frame'] == 'm') ? 'selected' : null;?>>msgs / minute</option>
+                  <option value="h" <?=(isset($rl['frame']) && $rl['frame'] == 'h') ? 'selected' : null;?>>msgs / hour</option>
+                  <option value="d" <?=(isset($rl['frame']) && $rl['frame'] == 'd') ? 'selected' : null;?>>msgs / day</option>
+                </select>
+              </div>
+              <div class="form-group">
+                <button class="btn btn-default" data-action="edit_selected" data-id="mboxratelimit" data-item="<?=htmlspecialchars($mailbox);?>" data-api-url='edit/rl-mbox' data-api-attr='{}' href="#"><?=$lang['edit']['save'];?></button>
+              </div>
+              <p class="help-block"><?=$lang['edit']['mbox_rl_info'];?></p>
+            </div>
+          </div>
+        </form>
+        <form data-id="useracl" class="form-inline well" method="post">
+          <div class="row">
+            <div class="col-sm-1">
+              <p class="help-block">ACL</p>
+            </div>
+            <div class="col-sm-10">
+              <div class="form-group">
+                <select id="user_acl" name="user_acl" size="10" multiple>
+                <?php
+                $user_acls = acl('get', 'user', $mailbox);
+                foreach ($user_acls as $acl => $val):
+                  ?>
+                  <option value="<?=$acl;?>" <?=($val == 1) ? 'selected' : null;?>><?=$lang['acl'][$acl];?></option>
+                  <?php
+                endforeach;
+                ?>
+                </select>
+              </div>
+              <div class="form-group">
+                <button class="btn btn-default" data-action="edit_selected" data-id="useracl" data-item="<?=htmlspecialchars($mailbox);?>" data-api-url='edit/user-acl' data-api-attr='{}' href="#"><?=$lang['edit']['save'];?></button>
+              </div>
+            </div>
+          </div>
+        </form>
+      <?php
+      }
+    }
+    elseif (isset($_GET['relayhost']) && is_numeric($_GET["relayhost"]) && !empty($_GET["relayhost"])) {
+        $relayhost = intval($_GET["relayhost"]);
+        $result = relayhost('details', $relayhost);
+        if (!empty($result)) {
+          ?>
+          <h4><?=$lang['edit']['resource'];?></h4>
+          <form class="form-horizontal" role="form" method="post" data-id="editrelayhost">
+            <input type="hidden" value="0" name="active">
+            <div class="form-group">
+              <label class="control-label col-sm-2" for="hostname"><?=$lang['add']['hostname'];?></label>
+              <div class="col-sm-10">
+                <input type="text" class="form-control" name="hostname" value="<?=htmlspecialchars($result['hostname'], ENT_QUOTES, 'UTF-8');?>" required>
+                <p class="help-block"><?=$lang['add']['relayhost_wrapped_tls_info'];?></p>
+              </div>
+            </div>
+            <div class="form-group">
+              <label class="control-label col-sm-2" for="username"><?=$lang['add']['username'];?></label>
+              <div class="col-sm-10">
+                <input type="text" class="form-control" name="username" value="<?=htmlspecialchars($result['username'], ENT_QUOTES, 'UTF-8');?>">
+              </div>
+            </div>
+            <div class="form-group">
+              <label class="control-label col-sm-2" for="password"><?=$lang['add']['password'];?></label>
+              <div class="col-sm-10">
+                <input type="text" data-hibp="true" class="form-control" name="password" value="<?=htmlspecialchars($result['password'], ENT_QUOTES, 'UTF-8');?>">
+              </div>
+            </div>
+            <div class="form-group">
+              <div class="col-sm-offset-2 col-sm-10">
+                <div class="checkbox">
+                <label><input type="checkbox" value="1" name="active" <?=($result['active']=="1") ? "checked" : null;?>> <?=$lang['edit']['active'];?></label>
+                </div>
+              </div>
+            </div>
+            <div class="form-group">
+              <div class="col-sm-offset-2 col-sm-10">
+                <button class="btn btn-success" data-action="edit_selected" data-id="editrelayhost" data-item="<?=htmlspecialchars($result['id']);?>" data-api-url='edit/relayhost' data-api-attr='{}' href="#"><?=$lang['edit']['save'];?></button>
+              </div>
+            </div>
+          </form>
+        <?php
+        }
+        else {
+        ?>
+          <div class="alert alert-info" role="alert"><?=$lang['info']['no_action'];?></div>
+        <?php
+        }
+    }
+    elseif (isset($_GET['transport']) && is_numeric($_GET["transport"]) && !empty($_GET["transport"])) {
+        $transport = intval($_GET["transport"]);
+        $result = transport('details', $transport);
+        if (!empty($result)) {
+          ?>
+          <h4><?=$lang['edit']['resource'];?></h4>
+          <form class="form-horizontal" role="form" method="post" data-id="edittransport">
+            <input type="hidden" value="0" name="active">
+            <div class="form-group">
+              <label class="control-label col-sm-2" for="destination"><?=$lang['add']['destination'];?></label>
+              <div class="col-sm-10">
+                <input type="text" class="form-control" name="destination" value="<?=htmlspecialchars($result['destination'], ENT_QUOTES, 'UTF-8');?>" required>
+              </div>
+            </div>
+            <div class="form-group">
+              <label class="control-label col-sm-2" for="nexthop"><?=$lang['edit']['nexthop'];?></label>
+              <div class="col-sm-10">
+                <input type="text" class="form-control" name="nexthop" placeholder='[0.0.0.0], [0.0.0.0]:25, host:25, host, [host]:25' value="<?=htmlspecialchars($result['nexthop'], ENT_QUOTES, 'UTF-8');?>" required>
+              </div>
+            </div>
+            <div class="form-group">
+              <label class="control-label col-sm-2" for="username"><?=$lang['add']['username'];?></label>
+              <div class="col-sm-10">
+                <input type="text" class="form-control" name="username" value="<?=htmlspecialchars($result['username'], ENT_QUOTES, 'UTF-8');?>">
+              </div>
+            </div>
+            <div class="form-group">
+              <label class="control-label col-sm-2" for="password"><?=$lang['add']['password'];?></label>
+              <div class="col-sm-10">
+                <input type="text" data-hibp="true" class="form-control" name="password" value="<?=htmlspecialchars($result['password'], ENT_QUOTES, 'UTF-8');?>">
+              </div>
+            </div>
+            <div class="form-group">
+              <div class="col-sm-offset-2 col-sm-10">
+                <div class="checkbox">
+                <label><input type="checkbox" value="1" name="active" <?=($result['active']=="1") ? "checked" : null;?>> <?=$lang['edit']['active'];?></label>
+                </div>
+              </div>
+            </div>
+            <div class="form-group">
+              <div class="col-sm-offset-2 col-sm-10">
+                <button class="btn btn-success" data-action="edit_selected" data-id="edittransport" data-item="<?=htmlspecialchars($result['id']);?>" data-api-url='edit/transport' data-api-attr='{}' href="#"><?=$lang['edit']['save'];?></button>
+              </div>
+            </div>
+          </form>
+        <?php
+        }
+        else {
+        ?>
+          <div class="alert alert-info" role="alert"><?=$lang['info']['no_action'];?></div>
+        <?php
+        }
+    }
+    elseif (isset($_GET['resource']) && filter_var(html_entity_decode(rawurldecode($_GET["resource"])), FILTER_VALIDATE_EMAIL) && !empty($_GET["resource"])) {
+        $resource = html_entity_decode(rawurldecode($_GET["resource"]));
+        $result = mailbox('get', 'resource_details', $resource);
+        if (!empty($result)) {
+          ?>
+          <h4><?=$lang['edit']['resource'];?></h4>
+          <form class="form-horizontal" role="form" method="post" data-id="editresource">
+            <input type="hidden" value="0" name="active">
+            <div class="form-group">
+              <label class="control-label col-sm-2" for="description"><?=$lang['add']['description'];?></label>
+              <div class="col-sm-10">
+                <input type="text" class="form-control" name="description" value="<?=htmlspecialchars($result['description'], ENT_QUOTES, 'UTF-8');?>" required>
+              </div>
+            </div>
+            <div class="form-group">
+              <label class="control-label col-sm-2" for="domain"><?=$lang['edit']['kind'];?></label>
+              <div class="col-sm-10">
+                <select name="kind" title="<?=$lang['edit']['select'];?>" required>
+                  <option value="location" <?=($result['kind'] == "location") ? "selected" : null;?>>Location</option>
+                  <option value="group" <?=($result['kind'] == "group") ? "selected" : null;?>>Group</option>
+                  <option value="thing" <?=($result['kind'] == "thing") ? "selected" : null;?>>Thing</option>
+                </select>
+              </div>
+            </div>
+            <div class="form-group">
+              <label class="control-label col-sm-2" for="multiple_bookings_select"><?=$lang['add']['multiple_bookings'];?></label>
+              <div class="col-sm-10">
+                <select name="multiple_bookings_select" id="editSelectMultipleBookings" title="<?=$lang['add']['select'];?>" required>
+                  <option value="0" <?=($result['multiple_bookings'] == 0) ? "selected" : null;?>><?=$lang['mailbox']['booking_0'];?></option>
+                  <option value="-1" <?=($result['multiple_bookings'] == -1) ? "selected" : null;?>><?=$lang['mailbox']['booking_lt0'];?></option>
+                  <option value="custom" <?=($result['multiple_bookings'] >= 1) ? "selected" : null;?>><?=$lang['mailbox']['booking_custom'];?></option>
+                </select>
+                <div style="display:none" id="multiple_bookings_custom_div">
+                  <hr>
+                  <input type="number" class="form-control" name="multiple_bookings_custom" id="multiple_bookings_custom" value="<?=($result['multiple_bookings'] >= 1) ? $result['multiple_bookings'] : null;?>">
+                </div>
+                <input type="hidden" name="multiple_bookings" id="multiple_bookings">
+              </div>
+            </div>
+            <div class="form-group">
+              <div class="col-sm-offset-2 col-sm-10">
+                <div class="checkbox">
+                <label><input type="checkbox" value="1" name="active" <?=($result['active']=="1") ? "checked" : null;?>> <?=$lang['edit']['active'];?></label>
+                </div>
+              </div>
+            </div>
+            <div class="form-group">
+              <div class="col-sm-offset-2 col-sm-10">
+                <button class="btn btn-success" data-action="edit_selected" data-id="editresource" data-item="<?=htmlspecialchars($result['name']);?>" data-api-url='edit/resource' data-api-attr='{}' href="#"><?=$lang['edit']['save'];?></button>
+              </div>
+            </div>
+          </form>
+        <?php
+        }
+        else {
+        ?>
+          <div class="alert alert-info" role="alert"><?=$lang['info']['no_action'];?></div>
+        <?php
+        }
+    }
+    elseif (isset($_GET['bcc']) && !empty($_GET["bcc"])) {
+        $bcc = intval($_GET["bcc"]);
+        $result = bcc('details', $bcc);
+        if (!empty($result)) {
+          ?>
+          <h4><?=$lang['mailbox']['bcc_map'];?></h4>
+          <br>
+          <form class="form-horizontal" data-id="editbcc" role="form" method="post">
+            <input type="hidden" value="0" name="active">
+            <div class="form-group">
+              <label class="control-label col-sm-2" for="bcc_dest"><?=$lang['mailbox']['bcc_destination'];?></label>
+              <div class="col-sm-10">
+                <input value="<?=$result['bcc_dest'];?>" type="text" class="form-control" name="bcc_dest" id="bcc_dest">
+                <small><?=$lang['edit']['bcc_dest_format'];?></small>
+              </div>
+            </div>
+            <div class="form-group">
+              <label class="control-label col-sm-2" for="type"><?=$lang['mailbox']['bcc_map_type'];?></label>
+              <div class="col-sm-10">
+                <select id="addFilterType" name="type" id="type" required>
+                  <option value="sender" <?=($result['type'] == 'sender') ? 'selected' : null;?>><?=$lang['mailbox']['bcc_sender_map'];?></option>
+                  <option value="rcpt" <?=($result['type'] == 'rcpt') ? 'selected' : null;?>><?=$lang['mailbox']['bcc_rcpt_map'];?></option>
+                </select>
+              </div>
+            </div>
+            <div class="form-group">
+              <div class="col-sm-offset-2 col-sm-10">
+                <div class="checkbox">
+                <label><input type="checkbox" value="1" name="active" <?php if (isset($result['active']) && $result['active']=="1") { echo "checked"; }; ?>> <?=$lang['edit']['active'];?></label>
+                </div>
+              </div>
+            </div>
+            <div class="form-group">
+              <div class="col-sm-offset-2 col-sm-10">
+                <button class="btn btn-success" data-action="edit_selected" data-id="editbcc" data-item="<?=$bcc;?>" data-api-url='edit/bcc' data-api-attr='{}' href="#"><?=$lang['edit']['save'];?></button>
+              </div>
+            </div>
+          </form>
+        <?php
+        }
+        else {
+        ?>
+          <div class="alert alert-info" role="alert"><?=$lang['info']['no_action'];?></div>
+        <?php
+        }
+    }
+    elseif (isset($_GET['recipient_map']) &&
+      !empty($_GET["recipient_map"]) &&
+      $_SESSION['mailcow_cc_role'] == "admin") {
+        $map = intval($_GET["recipient_map"]);
+        $result = recipient_map('details', $map);
+        if (substr($result['recipient_map_old'], 0, 1) == '@') {
+          $result['recipient_map_old'] = substr($result['recipient_map_old'], 1);
+        }
+        if (!empty($result)) {
+          ?>
+          <h4><?=$lang['mailbox']['recipient_map']?>: <?=$result['recipient_map_old'];?></h4>
+          <br>
+          <form class="form-horizontal" data-id="edit_recipient_map" role="form" method="post">
+            <input type="hidden" value="0" name="active">
+            <div class="form-group">
+              <label class="control-label col-sm-2" for="recipient_map_new"><?=$lang['mailbox']['recipient_map_old'];?></label>
+              <div class="col-sm-10">
+                <input value="<?=$result['recipient_map_old'];?>" type="text" class="form-control" name="recipient_map_old" id="recipient_map_old">
+                <small><?=$lang['mailbox']['recipient_map_old_info'];?></small>
+              </div>
+            </div>
+            <div class="form-group">
+              <label class="control-label col-sm-2" for="recipient_map_new"><?=$lang['mailbox']['recipient_map_new'];?></label>
+              <div class="col-sm-10">
+                <input value="<?=$result['recipient_map_new'];?>" type="text" class="form-control" name="recipient_map_new" id="recipient_map_new">
+                <small><?=$lang['mailbox']['recipient_map_new_info'];?></small>
+              </div>
+            </div>
+            <div class="form-group">
+              <div class="col-sm-offset-2 col-sm-10">
+                <div class="checkbox">
+                <label><input type="checkbox" value="1" name="active" <?php if (isset($result['active']) && $result['active']=="1") { echo "checked"; }; ?>> <?=$lang['edit']['active'];?></label>
+                </div>
+              </div>
+            </div>
+            <div class="form-group">
+              <div class="col-sm-offset-2 col-sm-10">
+                <button class="btn btn-success" data-action="edit_selected" data-id="edit_recipient_map" data-item="<?=$map;?>" data-api-url='edit/recipient_map' data-api-attr='{}' href="#"><?=$lang['edit']['save'];?></button>
+              </div>
+            </div>
+          </form>
+        <?php
+        }
+        else {
+        ?>
+          <div class="alert alert-info" role="alert"><?=$lang['info']['no_action'];?></div>
+        <?php
+        }
+    }
+    elseif (isset($_GET['tls_policy_map']) &&
+      !empty($_GET["tls_policy_map"]) &&
+      $_SESSION['mailcow_cc_role'] == "admin") {
+        $map = intval($_GET["tls_policy_map"]);
+        $result = tls_policy_maps('details', $map);
+        if (!empty($result)) {
+          ?>
+          <h4><?=$lang['mailbox']['tls_policy_maps']?>: <?=$result['dest'];?></h4>
+          <br>
+          <form class="form-horizontal" data-id="edit_tls_policy_maps" role="form" method="post">
+            <input type="hidden" value="0" name="active">
+            <div class="form-group">
+              <label class="control-label col-sm-2" for="dest"><?=$lang['mailbox']['tls_map_dest'];?></label>
+              <div class="col-sm-10">
+                <input value="<?=$result['dest'];?>" type="text" class="form-control" name="dest" id="dest">
+                <small><?=$lang['mailbox']['tls_map_dest_info'];?></small>
+              </div>
+            </div>
+            <div class="form-group">
+              <label class="control-label col-sm-2" for="policy"><?=$lang['mailbox']['tls_map_policy'];?></label>
+              <div class="col-sm-10">
+              <select class="full-width-select" name="policy" required>
+                <option value="none" <?=($result['policy'] != 'none') ?: 'selected';?>>none</option>
+                <option value="may" <?=($result['policy'] != 'may') ?: 'selected';?>>may</option>
+                <option value="encrypt" <?=($result['policy'] != 'encrypt') ?: 'selected';?>>encrypt</option>
+                <option value="dane" <?=($result['policy'] != 'dane') ?: 'selected';?>>dane</option>
+                <option value="dane-only" <?=($result['policy'] != 'dane-only') ?: 'selected';?>>dane-only</option>
+                <option value="fingerprint" <?=($result['policy'] != 'fingerprint') ?: 'selected';?>>fingerprint</option>
+                <option value="verify" <?=($result['policy'] != 'verify') ?: 'selected';?>>verify</option>
+                <option value="secure" <?=($result['policy'] != 'secure') ?: 'selected';?>>secure</option>
+              </select>
+              </div>
+            </div>
+            <div class="form-group">
+              <label class="control-label col-sm-2" for="parameters"><?=$lang['mailbox']['tls_map_parameters'];?></label>
+              <div class="col-sm-10">
+                <input value="<?=$result['parameters'];?>" type="text" class="form-control" name="parameters" id="parameters">
+                <small><?=$lang['mailbox']['tls_map_parameters_info'];?></small>
+              </div>
+            </div>
+            <div class="form-group">
+              <div class="col-sm-offset-2 col-sm-10">
+                <div class="checkbox">
+                <label><input type="checkbox" value="1" name="active" <?php if (isset($result['active']) && $result['active']=="1") { echo "checked"; }; ?>> <?=$lang['edit']['active'];?></label>
+                </div>
+              </div>
+            </div>
+            <div class="form-group">
+              <div class="col-sm-offset-2 col-sm-10">
+                <button class="btn btn-success" data-action="edit_selected" data-id="edit_tls_policy_maps" data-item="<?=$map;?>" data-api-url='edit/tls-policy-map' data-api-attr='{}' href="#"><?=$lang['edit']['save'];?></button>
+              </div>
+            </div>
+          </form>
+        <?php
+        }
+        else {
+        ?>
+          <div class="alert alert-info" role="alert"><?=$lang['info']['no_action'];?></div>
+        <?php
+        }
+    }
+  }
+  if ($_SESSION['mailcow_cc_role'] == "admin"  || $_SESSION['mailcow_cc_role'] == "domainadmin" || $_SESSION['mailcow_cc_role'] == "user") {
+    if (isset($_GET['syncjob']) &&
+      is_numeric($_GET['syncjob'])) {
+        $id = $_GET["syncjob"];
+        $result = mailbox('get', 'syncjob_details', $id);
+        if (!empty($result)) {
+        ?>
+          <h4><?=$lang['edit']['syncjob'];?></h4>
+          <form class="form-horizontal" data-id="editsyncjob" role="form" method="post">
+            <input type="hidden" value="0" name="delete2duplicates">
+            <input type="hidden" value="0" name="delete1">
+            <input type="hidden" value="0" name="delete2">
+            <input type="hidden" value="0" name="automap">
+            <input type="hidden" value="0" name="skipcrossduplicates">
+            <input type="hidden" value="0" name="active">
+            <input type="hidden" value="0" name="subscribeall">
+            <div class="form-group">
+              <label class="control-label col-sm-2" for="host1"><?=$lang['edit']['hostname'];?></label>
+              <div class="col-sm-10">
+              <input type="text" class="form-control" name="host1" id="host1" value="<?=htmlspecialchars($result['host1'], ENT_QUOTES, 'UTF-8');?>">
+              </div>
+            </div>
+            <div class="form-group">
+              <label class="control-label col-sm-2" for="port1">Port</label>
+              <div class="col-sm-10">
+              <input type="number" class="form-control" name="port1" id="port1" min="1" max="65535" value="<?=htmlspecialchars($result['port1'], ENT_QUOTES, 'UTF-8');?>">
+              </div>
+            </div>
+            <div class="form-group">
+              <label class="control-label col-sm-2" for="user1"><?=$lang['edit']['username'];?></label>
+              <div class="col-sm-10">
+              <input type="text" class="form-control" name="user1" id="user1" value="<?=htmlspecialchars($result['user1'], ENT_QUOTES, 'UTF-8');?>">
+              </div>
+            </div>
+            <div class="form-group">
+              <label class="control-label col-sm-2" for="password1"><?=$lang['edit']['password'];?></label>
+              <div class="col-sm-10">
+              <input type="password" class="form-control" name="password1" id="password1" value="<?=htmlspecialchars($result['password1'], ENT_QUOTES, 'UTF-8');?>">
+              </div>
+            </div>
+            <div class="form-group">
+              <label class="control-label col-sm-2" for="enc1"><?=$lang['edit']['encryption'];?></label>
+              <div class="col-sm-10">
+                <select id="enc1" name="enc1">
+                  <option value="SSL" <?=($result['enc1'] == "SSL") ? "selected" : null;?>>SSL</option>
+                  <option value="TLS" <?=($result['enc1'] == "TLS") ? "selected" : null;?>>STARTTLS</option>
+                  <option value="PLAIN" <?=($result['enc1'] == "PLAIN") ? "selected" : null;?>>PLAIN</option>
+                </select>
+              </div>
+            </div>
+            <div class="form-group">
+              <label class="control-label col-sm-2" for="mins_interval"><?=$lang['edit']['mins_interval'];?></label>
+              <div class="col-sm-10">
+                <input type="number" class="form-control" name="mins_interval" min="1" max="43800" value="<?=htmlspecialchars($result['mins_interval'], ENT_QUOTES, 'UTF-8');?>" required>
+                <small class="help-block">1-43800</small>
+              </div>
+            </div>
+            <div class="form-group">
+              <label class="control-label col-sm-2" for="subfolder2"><?=$lang['edit']['subfolder2'];?></label>
+              <div class="col-sm-10">
+              <input type="text" class="form-control" name="subfolder2" id="subfolder2" value="<?=htmlspecialchars($result['subfolder2'], ENT_QUOTES, 'UTF-8');?>">
+              </div>
+            </div>
+            <div class="form-group">
+              <label class="control-label col-sm-2" for="maxage"><?=$lang['edit']['maxage'];?></label>
+              <div class="col-sm-10">
+              <input type="number" class="form-control" name="maxage" id="maxage" min="0" max="32000" value="<?=htmlspecialchars($result['maxage'], ENT_QUOTES, 'UTF-8');?>">
+              <small class="help-block">0-32000</small>
+              </div>
+            </div>
+            <div class="form-group">
+              <label class="control-label col-sm-2" for="maxbytespersecond"><?=$lang['edit']['maxbytespersecond'];?></label>
+              <div class="col-sm-10">
+              <input type="number" class="form-control" name="maxbytespersecond" id="maxbytespersecond" min="0" max="125000000" value="<?=htmlspecialchars($result['maxbytespersecond'], ENT_QUOTES, 'UTF-8');?>">
+              <small class="help-block">0-125000000</small>
+              </div>
+            </div>
+            <div class="form-group">
+              <label class="control-label col-sm-2" for="timeout1"><?=$lang['add']['timeout1'];?></label>
+              <div class="col-sm-10">
+              <input type="number" class="form-control" name="timeout1" id="timeout1" min="1" max="32000" value="<?=htmlspecialchars($result['timeout1'], ENT_QUOTES, 'UTF-8');?>">
+              <small class="help-block">1-32000</small>
+              </div>
+            </div>
+            <div class="form-group">
+              <label class="control-label col-sm-2" for="timeout2"><?=$lang['add']['timeout2'];?></label>
+              <div class="col-sm-10">
+              <input type="number" class="form-control" name="timeout2" id="timeout2" min="1" max="32000" value="<?=htmlspecialchars($result['timeout2'], ENT_QUOTES, 'UTF-8');?>">
+              <small class="help-block">1-32000</small>
+              </div>
+            </div>
+            <div class="form-group">
+              <label class="control-label col-sm-2" for="exclude"><?=$lang['edit']['exclude'];?></label>
+              <div class="col-sm-10">
+              <input type="text" class="form-control" name="exclude" id="exclude" value="<?=htmlspecialchars($result['exclude'], ENT_QUOTES, 'UTF-8');?>">
+              </div>
+            </div>
+            <div class="form-group">
+              <label class="control-label col-sm-2" for="custom_params"><?=$lang['add']['custom_params'];?></label>
+              <div class="col-sm-10">
+              <input type="text" class="form-control" name="custom_params" id="custom_params" value="<?=htmlspecialchars($result['custom_params'], ENT_QUOTES, 'UTF-8');?>" placeholder="--dry --some-param=xy --other-param=yx">
+              <small class="help-block"><?=$lang['add']['custom_params_hint'];?></small>
+              </div>
+            </div>
+            <div class="form-group">
+              <div class="col-sm-offset-2 col-sm-10">
+                <div class="checkbox">
+                <label><input type="checkbox" value="1" name="delete2duplicates" <?=($result['delete2duplicates']=="1") ? "checked" : "";?>> <?=$lang['edit']['delete2duplicates'];?> (--delete2duplicates)</label>
+                </div>
+              </div>
+            </div>
+            <div class="form-group">
+              <div class="col-sm-offset-2 col-sm-10">
+                <div class="checkbox">
+                <label><input type="checkbox" value="1" name="delete1" <?=($result['delete1']=="1") ? "checked" : "";?>> <?=$lang['edit']['delete1'];?> (--delete1)</label>
+                </div>
+              </div>
+            </div>
+            <div class="form-group">
+              <div class="col-sm-offset-2 col-sm-10">
+                <div class="checkbox">
+                <label><input type="checkbox" value="1" name="delete2" <?=($result['delete2']=="1") ? "checked" : "";?>> <?=$lang['edit']['delete2'];?> (--delete2)</label>
+                </div>
+              </div>
+            </div>
+            <div class="form-group">
+              <div class="col-sm-offset-2 col-sm-10">
+                <div class="checkbox">
+                <label><input type="checkbox" value="1" name="automap" <?=($result['automap']=="1") ? "checked" : "";?>> <?=$lang['edit']['automap'];?> (--automap)</label>
+                </div>
+              </div>
+            </div>
+            <div class="form-group">
+              <div class="col-sm-offset-2 col-sm-10">
+                <div class="checkbox">
+                <label><input type="checkbox" value="1" name="skipcrossduplicates" <?=($result['skipcrossduplicates']=="1") ? "checked" : "";?>> <?=$lang['edit']['skipcrossduplicates'];?> (--skipcrossduplicates)</label>
+                </div>
+              </div>
+            </div>
+            <div class="form-group">
+              <div class="col-sm-offset-2 col-sm-10">
+                <div class="checkbox">
+                <label><input type="checkbox" value="1" name="subscribeall" <?=($result['subscribeall']=="1") ? "checked" : "";?>> <?=$lang['add']['subscribeall'];?> (--subscribeall)</label>
+                </div>
+              </div>
+            </div>
+            <div class="form-group">
+              <div class="col-sm-offset-2 col-sm-10">
+                <div class="checkbox">
+                <label><input type="checkbox" value="1" name="active" <?=($result['active']=="1") ? "checked" : "";?>> <?=$lang['edit']['active'];?></label>
+                </div>
+              </div>
+            </div>
+            <div class="form-group">
+              <div class="col-sm-offset-2 col-sm-10">
+                <button class="btn btn-success" data-action="edit_selected" data-id="editsyncjob" data-item="<?=htmlspecialchars($result['id']);?>" data-api-url='edit/syncjob' data-api-attr='{}' href="#"><?=$lang['edit']['save'];?></button>
+              </div>
+            </div>
+          </form>
+        <?php
+        }
+        else {
+        ?>
+          <div class="alert alert-info" role="alert"><?=$lang['info']['no_action'];?></div>
+        <?php
+        }
+      }
+    elseif (isset($_GET['filter']) &&
+      is_numeric($_GET['filter'])) {
+        $id = $_GET["filter"];
+        $result = mailbox('get', 'filter_details', $id);
+        if (!empty($result)) {
+        ?>
+          <h4>Filter</h4>
+          <form class="form-horizontal" data-id="editfilter" role="form" method="post">
+            <input type="hidden" value="0" name="active">
+            <div class="form-group">
+              <label class="control-label col-sm-2" for="script_desc"><?=$lang['edit']['sieve_desc'];?></label>
+              <div class="col-sm-10">
+              <input type="text" class="form-control" name="script_desc" id="script_desc" value="<?=htmlspecialchars($result['script_desc'], ENT_QUOTES, 'UTF-8');?>" required maxlength="255">
+              </div>
+            </div>
+            <div class="form-group">
+              <label class="control-label col-sm-2" for="filter_type"><?=$lang['edit']['sieve_type'];?></label>
+              <div class="col-sm-10">
+                <select id="addFilterType" name="filter_type" id="filter_type" required>
+                  <option value="prefilter" <?=($result['filter_type'] == 'prefilter') ? 'selected' : null;?>>Prefilter</option>
+                  <option value="postfilter" <?=($result['filter_type'] == 'postfilter') ? 'selected' : null;?>>Postfilter</option>
+                </select>
+              </div>
+            </div>
+            <div class="form-group">
+              <label class="control-label col-sm-2" for="script_data">Script:</label>
+              <div class="col-sm-10">
+                <textarea spellcheck="false" autocorrect="off" autocapitalize="none" class="form-control textarea-code" rows="20" id="script_data" name="script_data" required><?=$result['script_data'];?></textarea>
+              </div>
+            </div>
+            <div class="form-group">
+              <div class="col-sm-offset-2 col-sm-10">
+                <div class="checkbox">
+                <label><input type="checkbox" value="1" name="active" <?=($result['active']=="1") ? "checked" : "";?>> <?=$lang['edit']['active'];?></label>
+                </div>
+              </div>
+            </div>
+            <div class="form-group">
+              <div class="col-sm-offset-2 col-sm-10">
+                <button class="btn btn-success" data-action="edit_selected" data-id="editfilter" data-item="<?=htmlspecialchars($result['id']);?>" data-api-url='edit/filter' data-api-attr='{}' href="#"><?=$lang['edit']['validate_save'];?></button>
+              </div>
+            </div>
+          </form>
+        <?php
+        }
+        else {
+        ?>
+          <div class="alert alert-info" role="alert"><?=$lang['info']['no_action'];?></div>
+        <?php
+        }
+    }
+    elseif (isset($_GET['app-passwd']) &&
+      is_numeric($_GET['app-passwd'])) {
+        $id = $_GET["app-passwd"];
+        $result = app_passwd('details', $id);
+        if (!empty($result)) {
+        ?>
+          <h4><?=$lang['edit']['app_passwd'];?></h4>
+          <form class="form-horizontal" data-pwgen-length="32" data-id="editapp" role="form" method="post">
+            <input type="hidden" value="0" name="active">
+            <div class="form-group">
+              <label class="control-label col-sm-2" for="app_name"><?=$lang['edit']['app_name'];?></label>
+              <div class="col-sm-10">
+              <input type="text" class="form-control" name="app_name" id="app_name" value="<?=htmlspecialchars($result['name'], ENT_QUOTES, 'UTF-8');?>" required maxlength="255">
+              </div>
+            </div>
+            <div class="form-group">
+              <label class="control-label col-sm-2" for="password"><?=$lang['edit']['password'];?> (<a href="#" class="generate_password"><?=$lang['edit']['generate'];?></a>)</label>
+              <div class="col-sm-10">
+              <input type="password" data-pwgen-field="true" data-hibp="true" class="form-control" name="password" placeholder="" autocomplete="new-password">
+              </div>
+            </div>
+            <div class="form-group">
+              <label class="control-label col-sm-2" for="password2"><?=$lang['edit']['password_repeat'];?></label>
+              <div class="col-sm-10">
+              <input type="password" data-pwgen-field="true" class="form-control" name="password2" autocomplete="new-password">
+              </div>
+            </div>
+            <div class="form-group">
+              <div class="col-sm-offset-2 col-sm-10">
+                <div class="checkbox">
+                <label><input type="checkbox" value="1" name="active" <?=($result['active']=="1") ? "checked" : "";?>> <?=$lang['edit']['active'];?></label>
+                </div>
+              </div>
+            </div>
+            <div class="form-group">
+              <div class="col-sm-offset-2 col-sm-10">
+                <button class="btn btn-success" data-action="edit_selected" data-id="editapp" data-item="<?=htmlspecialchars($result['id']);?>" data-api-url='edit/app-passwd' data-api-attr='{}' href="#"><?=$lang['edit']['save'];?></button>
+              </div>
+            </div>
+          </form>
+        <?php
+        }
+        else {
+        ?>
+          <div class="alert alert-info" role="alert"><?=$lang['info']['no_action'];?></div>
+        <?php
+        }
+    }
+  }
+}
+else {
+?>
+	<div class="alert alert-danger" role="alert"><?=$lang['danger']['access_denied'];?></div>
+<?php
+}
+?>
+				</div>
+			</div>
+		</div>
+	</div>
+<a href="<?=$_SESSION['return_to'];?>">&#8592; <?=$lang['edit']['previous'];?></a>
+</div> <!-- /container -->
+<script type='text/javascript'>
+<?php
+$lang_user = json_encode($lang['user']);
+echo "var lang_user = ". $lang_user . ";\n";
+echo "var table_for_domain = '". ((isset($domain)) ? $domain : null) . "';\n";
+echo "var csrf_token = '". $_SESSION['CSRF']['TOKEN'] . "';\n";
+echo "var pagination_size = '". $PAGINATION_SIZE . "';\n";
+?>
+</script>
+<?php
+$js_minifier->add('/web/js/site/edit.js');
+$js_minifier->add('/web/js/site/pwgen.js');
+require_once $_SERVER['DOCUMENT_ROOT'] . '/inc/footer.inc.php';
+?>