--- conflicted
+++ resolved
@@ -1,314 +1,309 @@
-@font-face {
-  font-family: 'Noto Sans';
-  font-style: normal;
-  font-weight: 400;
-  src: local(''),
-       url('/fonts/noto-sans-v12-latin_greek_cyrillic-regular.woff2') format('woff2'),
-       url('/fonts/noto-sans-v12-latin_greek_cyrillic-regular.woff') format('woff');
-}
-
-@font-face {
-  font-family: 'Noto Sans';
-  font-style: normal;
-  font-weight: 700;
-  src: local(''),
-       url('/fonts/noto-sans-v12-latin_greek_cyrillic-700.woff2') format('woff2'),
-       url('/fonts/noto-sans-v12-latin_greek_cyrillic-700.woff') format('woff');
-}
-
-@font-face {
-  font-family: 'Noto Sans';
-  font-style: italic;
-  font-weight: 400;
-  src: local(''),
-       url('/fonts/noto-sans-v12-latin_greek_cyrillic-italic.woff2') format('woff2'),
-       url('/fonts/noto-sans-v12-latin_greek_cyrillic-italic.woff') format('woff');
-}
-
-@font-face {
-  font-family: 'Noto Sans';
-  font-style: italic;
-  font-weight: 700;
-  src: local(''),
-       url('/fonts/noto-sans-v12-latin_greek_cyrillic-700italic.woff2') format('woff2'),
-       url('/fonts/noto-sans-v12-latin_greek_cyrillic-700italic.woff') format('woff');
-}
-#maxmsgsize { min-width: 80px; }
-#slider1 .slider-selection {
-	background: #FFD700;
-}
-#slider1 .slider-track-high {
-	background: #FF4500;
-}
-#slider1 .slider-track-low {
-  background: #66CD00;
-}
-.striped:nth-child(odd) {
-  background-color: #fff;
-}
-.striped:nth-child(even) {
-  background-color: #fafafa;
-  border:1px solid white;
-}
-.btn {
-  text-transform: none;
-}
-.btn * {
-  pointer-events: none;
-}
-.textarea-code {
-  font-family:Consolas,Monaco,Lucida Console,Liberation Mono,DejaVu Sans Mono,Bitstream Vera Sans Mono,Courier New, monospace;
-  background:transparent !important;
-}
-.navbar-nav {
-  margin: 0;
-}
-.navbar-fixed-bottom .navbar-collapse, 
-.navbar-fixed-top .navbar-collapse {
-  max-height: 1000px
-}
-.bi {
-  display: inline-block;
-  font-size: 12pt;
-}
-.btn .bi {
-  display: inline-block;
-  font-size: inherit;
-}
-.icon-spin {
-  animation-name: spin;
-  animation-duration: 2000ms;
-  animation-iteration-count: infinite;
-  animation-timing-function: linear;
-  -webkit-animation: spin 2000ms infinite linear;
-}
-.dropdown-menu {
-  font-size: 0.9rem;
-}
-@-webkit-keyframes spin {
-  0% {
-    -webkit-transform: rotate(0deg);
-    transform: rotate(0deg);
-  }
-  100% {
-    -webkit-transform: rotate(359deg);
-    transform: rotate(359deg);
-  }
-}
-@keyframes spin {
-  0% {
-    -webkit-transform: rotate(0deg);
-    transform: rotate(0deg);
-  }
-  100% {
-    -webkit-transform: rotate(359deg);
-    transform: rotate(359deg);
-  }
-}
-pre{white-space:pre-wrap;white-space:-moz-pre-wrap;white-space:-o-pre-wrap;word-wrap:break-word;}
-.footable-sortable {
-  -webkit-user-select: none;  
-  -moz-user-select: none;    
-  -ms-user-select: none;      
-  user-select: none;
-}
-/* Fix modal moving content left */
-body.modal-open {
-  overflow: inherit;
-  padding-right: inherit !important;
-}
-body {
-  font-family: "Noto Sans","Helvetica Neue",Helvetica,Arial,sans-serif;
-  font-size: 10.5pt;
-  line-height: 1.5;
-}
-html {
-  font-family: "Noto Sans","Helvetica Neue",Helvetica,Arial,sans-serif;
-  font-size: 10.5pt;
-  line-height: 1.5;
-}
-#mailcow-alert {
-  position: fixed;
-  bottom: 8px;
-  right: 25px;
-  min-width: 350px;
-  max-width: 550px;
-  z-index: 2000;
-}
-.input-group-sm .btn { margin-top: 0 !important }
-legend {
-  -webkit-user-select: none;
-  -moz-user-select: none;
-  -ms-user-select: none;
-  -o-user-select: none;
-  user-select: none;
-  font-size: 1.2rem;
-}
-.navbar .navbar-brand {
-  padding-top: 5px;
-}
-.navbar .navbar-brand img {
-  height: 40px;
-}
-.mailcow-logo img {
-  max-width: 250px;
-}
-.lang-link-disabled a  {
-  pointer-events: none;
-}
-.lang-link-disabled  {
-  cursor: not-allowed;
-}
-.overlay {
-  background: #fff;
-  position: absolute;
-  z-index: 10000;
-  top: 0; right: 0; bottom: 0; left: 0;
-  opacity: 0.7;
-}
-#top {
-  padding-top: 70px;
-}
-.bootstrap-select.btn-group .no-results {
-  display: none;
-}
-.dropdown-desc {
-  display: block;
-  padding: 3px 10px;
-  clear: both;
-  font-weight: bold;
-  color: #5a5a5a;
-  white-space: nowrap;
-}
-.haveibeenpwned {
-  cursor: pointer;
-  -webkit-user-select: none;  
-  -moz-user-select: none;    
-  -ms-user-select: none;      
-  user-select: none;
-}
-.full-width-select {
-  width: 100%!important;  
-}
-.tooltip {
-  font-family: inherit;
-  font-size: 0.8rem;
-}
-.progress-bar {
-  font-size: 0.8rem;
-  line-height: 14px;
-}
-.footer {
-  margin-top: 27px;
-  margin-bottom: 20px;
-  color: #959595;
-  display: flex;
-  flex-direction: column;
-}
-.footer .version {
-    margin-left: auto;
-	margin-top: 20px;
-}
-.slave-info {
-  padding: 15px 0px 15px 15px;
-  font-weight: bold;
-}
-.alert-hr {
-  margin:3px 0px;
-  border-bottom:1px solid #f5f5f5!important;
-  opacity: 0.3;
-}
-.btn-input-missing,
-.btn-input-missing:hover,
-.btn-input-missing:active,
-.btn-input-missing:focus,
-.btn-input-missing:active:hover,
-.btn-input-missing:active:focus {
-  color: #000 !important;
-  background-color: #ff4136;
-  border-color: #ff291c;
-}
-table.footable>tbody>tr.footable-empty>td {
-  font-style:italic;
-  font-size: 1rem;
-}
-table>tbody>tr>td>span.footable-toggle {
-  opacity: 0.75;
-}
-.navbar-nav > li {
-  font-size: 1rem !important;
-}
-.dropdown-menu > li > a {
-  font-size: 1rem !important;
-}
-.label {
-  font-size:inherit;
-}
-[class^="bi-"]::before, [class*=" bi-"]::before {
-  vertical-align: -0.2em !important;
-}
-legend > [class^="bi-"]::before, legend > [class*=" bi-"]::before {
-  vertical-align: 0em !important;
-}
-code {
-  font-size: inherit;
-}
-.bootstrap-select.btn-group.show-tick .dropdown-menu li.selected a span.check-mark {
-  margin-top: 0px;
-}
-.flag-icon {
-  margin-right: 5px;
-}
-<<<<<<< HEAD
-.list-group-item.webauthn-authenticator-selection,
-.list-group-item.totp-authenticator-selection,
-.list-group-item.yubi_otp-authenticator-selection {
-  border-radius: 0px !important;
-}
-.pending-tfa-collapse {
-  padding: 10px;
-  background: #fbfbfb;
-  border: 1px solid #ededed;
-}
-
-=======
-
-.tag-box {
-  display: flex;
-  flex-wrap: wrap;
-  height: auto;
-}
-.tag-badge {
-  transition: 200ms linear;
-  margin-top: 5px;
-  margin-bottom: 5px;
-  margin-left: 2px;
-  margin-right: 2px;
-}
-.tag-badge.btn-badge {
-  cursor: pointer;
-}
-.tag-badge .bi {
-  font-size: 12px;
-}
-.tag-badge.btn-badge:hover {
-  filter: brightness(0.9);
-}
-.tag-input {
-  margin-left: 10px;
-  border: 0;
-  flex: 1;
-  height: 24px;
-  min-width: 150px;
-}
-.tag-input:focus {
-  outline: none;
-}
-.tag-add {
-  padding: 0 5px 0 5px;
-  align-items: center;
-  display: inline-flex;
-}
-
-
->>>>>>> f79cac32
+@font-face {
+  font-family: 'Noto Sans';
+  font-style: normal;
+  font-weight: 400;
+  src: local(''),
+       url('/fonts/noto-sans-v12-latin_greek_cyrillic-regular.woff2') format('woff2'),
+       url('/fonts/noto-sans-v12-latin_greek_cyrillic-regular.woff') format('woff');
+}
+
+@font-face {
+  font-family: 'Noto Sans';
+  font-style: normal;
+  font-weight: 700;
+  src: local(''),
+       url('/fonts/noto-sans-v12-latin_greek_cyrillic-700.woff2') format('woff2'),
+       url('/fonts/noto-sans-v12-latin_greek_cyrillic-700.woff') format('woff');
+}
+
+@font-face {
+  font-family: 'Noto Sans';
+  font-style: italic;
+  font-weight: 400;
+  src: local(''),
+       url('/fonts/noto-sans-v12-latin_greek_cyrillic-italic.woff2') format('woff2'),
+       url('/fonts/noto-sans-v12-latin_greek_cyrillic-italic.woff') format('woff');
+}
+
+@font-face {
+  font-family: 'Noto Sans';
+  font-style: italic;
+  font-weight: 700;
+  src: local(''),
+       url('/fonts/noto-sans-v12-latin_greek_cyrillic-700italic.woff2') format('woff2'),
+       url('/fonts/noto-sans-v12-latin_greek_cyrillic-700italic.woff') format('woff');
+}
+#maxmsgsize { min-width: 80px; }
+#slider1 .slider-selection {
+	background: #FFD700;
+}
+#slider1 .slider-track-high {
+	background: #FF4500;
+}
+#slider1 .slider-track-low {
+  background: #66CD00;
+}
+.striped:nth-child(odd) {
+  background-color: #fff;
+}
+.striped:nth-child(even) {
+  background-color: #fafafa;
+  border:1px solid white;
+}
+.btn {
+  text-transform: none;
+}
+.btn * {
+  pointer-events: none;
+}
+.textarea-code {
+  font-family:Consolas,Monaco,Lucida Console,Liberation Mono,DejaVu Sans Mono,Bitstream Vera Sans Mono,Courier New, monospace;
+  background:transparent !important;
+}
+.navbar-nav {
+  margin: 0;
+}
+.navbar-fixed-bottom .navbar-collapse, 
+.navbar-fixed-top .navbar-collapse {
+  max-height: 1000px
+}
+.bi {
+  display: inline-block;
+  font-size: 12pt;
+}
+.btn .bi {
+  display: inline-block;
+  font-size: inherit;
+}
+.icon-spin {
+  animation-name: spin;
+  animation-duration: 2000ms;
+  animation-iteration-count: infinite;
+  animation-timing-function: linear;
+  -webkit-animation: spin 2000ms infinite linear;
+}
+.dropdown-menu {
+  font-size: 0.9rem;
+}
+@-webkit-keyframes spin {
+  0% {
+    -webkit-transform: rotate(0deg);
+    transform: rotate(0deg);
+  }
+  100% {
+    -webkit-transform: rotate(359deg);
+    transform: rotate(359deg);
+  }
+}
+@keyframes spin {
+  0% {
+    -webkit-transform: rotate(0deg);
+    transform: rotate(0deg);
+  }
+  100% {
+    -webkit-transform: rotate(359deg);
+    transform: rotate(359deg);
+  }
+}
+pre{white-space:pre-wrap;white-space:-moz-pre-wrap;white-space:-o-pre-wrap;word-wrap:break-word;}
+.footable-sortable {
+  -webkit-user-select: none;  
+  -moz-user-select: none;    
+  -ms-user-select: none;      
+  user-select: none;
+}
+/* Fix modal moving content left */
+body.modal-open {
+  overflow: inherit;
+  padding-right: inherit !important;
+}
+body {
+  font-family: "Noto Sans","Helvetica Neue",Helvetica,Arial,sans-serif;
+  font-size: 10.5pt;
+  line-height: 1.5;
+}
+html {
+  font-family: "Noto Sans","Helvetica Neue",Helvetica,Arial,sans-serif;
+  font-size: 10.5pt;
+  line-height: 1.5;
+}
+#mailcow-alert {
+  position: fixed;
+  bottom: 8px;
+  right: 25px;
+  min-width: 350px;
+  max-width: 550px;
+  z-index: 2000;
+}
+.input-group-sm .btn { margin-top: 0 !important }
+legend {
+  -webkit-user-select: none;
+  -moz-user-select: none;
+  -ms-user-select: none;
+  -o-user-select: none;
+  user-select: none;
+  font-size: 1.2rem;
+}
+.navbar .navbar-brand {
+  padding-top: 5px;
+}
+.navbar .navbar-brand img {
+  height: 40px;
+}
+.mailcow-logo img {
+  max-width: 250px;
+}
+.lang-link-disabled a  {
+  pointer-events: none;
+}
+.lang-link-disabled  {
+  cursor: not-allowed;
+}
+.overlay {
+  background: #fff;
+  position: absolute;
+  z-index: 10000;
+  top: 0; right: 0; bottom: 0; left: 0;
+  opacity: 0.7;
+}
+#top {
+  padding-top: 70px;
+}
+.bootstrap-select.btn-group .no-results {
+  display: none;
+}
+.dropdown-desc {
+  display: block;
+  padding: 3px 10px;
+  clear: both;
+  font-weight: bold;
+  color: #5a5a5a;
+  white-space: nowrap;
+}
+.haveibeenpwned {
+  cursor: pointer;
+  -webkit-user-select: none;  
+  -moz-user-select: none;    
+  -ms-user-select: none;      
+  user-select: none;
+}
+.full-width-select {
+  width: 100%!important;  
+}
+.tooltip {
+  font-family: inherit;
+  font-size: 0.8rem;
+}
+.progress-bar {
+  font-size: 0.8rem;
+  line-height: 14px;
+}
+.footer {
+  margin-top: 27px;
+  margin-bottom: 20px;
+  color: #959595;
+  display: flex;
+  flex-direction: column;
+}
+.footer .version {
+    margin-left: auto;
+	margin-top: 20px;
+}
+.slave-info {
+  padding: 15px 0px 15px 15px;
+  font-weight: bold;
+}
+.alert-hr {
+  margin:3px 0px;
+  border-bottom:1px solid #f5f5f5!important;
+  opacity: 0.3;
+}
+.btn-input-missing,
+.btn-input-missing:hover,
+.btn-input-missing:active,
+.btn-input-missing:focus,
+.btn-input-missing:active:hover,
+.btn-input-missing:active:focus {
+  color: #000 !important;
+  background-color: #ff4136;
+  border-color: #ff291c;
+}
+table.footable>tbody>tr.footable-empty>td {
+  font-style:italic;
+  font-size: 1rem;
+}
+table>tbody>tr>td>span.footable-toggle {
+  opacity: 0.75;
+}
+.navbar-nav > li {
+  font-size: 1rem !important;
+}
+.dropdown-menu > li > a {
+  font-size: 1rem !important;
+}
+.label {
+  font-size:inherit;
+}
+[class^="bi-"]::before, [class*=" bi-"]::before {
+  vertical-align: -0.2em !important;
+}
+legend > [class^="bi-"]::before, legend > [class*=" bi-"]::before {
+  vertical-align: 0em !important;
+}
+code {
+  font-size: inherit;
+}
+.bootstrap-select.btn-group.show-tick .dropdown-menu li.selected a span.check-mark {
+  margin-top: 0px;
+}
+.flag-icon {
+  margin-right: 5px;
+}
+
+.list-group-item.webauthn-authenticator-selection,
+.list-group-item.totp-authenticator-selection,
+.list-group-item.yubi_otp-authenticator-selection {
+  border-radius: 0px !important;
+}
+.pending-tfa-collapse {
+  padding: 10px;
+  background: #fbfbfb;
+  border: 1px solid #ededed;
+}
+
+.tag-box {
+  display: flex;
+  flex-wrap: wrap;
+  height: auto;
+}
+.tag-badge {
+  transition: 200ms linear;
+  margin-top: 5px;
+  margin-bottom: 5px;
+  margin-left: 2px;
+  margin-right: 2px;
+}
+.tag-badge.btn-badge {
+  cursor: pointer;
+}
+.tag-badge .bi {
+  font-size: 12px;
+}
+.tag-badge.btn-badge:hover {
+  filter: brightness(0.9);
+}
+.tag-input {
+  margin-left: 10px;
+  border: 0;
+  flex: 1;
+  height: 24px;
+  min-width: 150px;
+}
+.tag-input:focus {
+  outline: none;
+}
+.tag-add {
+  padding: 0 5px 0 5px;
+  align-items: center;
+  display: inline-flex;
+}