<?php
// handle iam authentication
if ($iam_provider){
  if (isset($_GET['iam_sso'])){
    // redirect for sso
    $redirect_uri = identity_provider('get-redirect');
    $redirect_uri = !empty($redirect_uri) ? $redirect_uri : '/';
    header('Location: ' . $redirect_uri);
    die();
  }
  if ($_SESSION['iam_token'] && $_SESSION['iam_refresh_token']) {
    // Session found, try to refresh
    $isRefreshed = identity_provider('refresh-token');

    if (!$isRefreshed){
      // Session could not be refreshed, redirect to provider
      $redirect_uri = identity_provider('get-redirect');
      $redirect_uri = !empty($redirect_uri) ? $redirect_uri : '/';
      header('Location: ' . $redirect_uri);
      die();
    }
  } elseif ($_GET['code'] && $_GET['state'] === $_SESSION['oauth2state']) {
    // Check given state against previously stored one to mitigate CSRF attack
    // Recieved access token in $_GET['code']
    // extract info and verify user
    identity_provider('verify-sso');
  }
}

// SSO Domain Admin
if (!empty($_GET['sso_token'])) {
  $username = domain_admin_sso('check', $_GET['sso_token']);

  if ($username !== false) {
    session_regenerate_id();
    $_SESSION['mailcow_cc_username'] = $username;
    $_SESSION['mailcow_cc_role'] = 'domainadmin';
    header('Location: /mailbox');
  }
}

if (isset($_POST["pw_reset_request"]) && !empty($_POST['username'])) {
  reset_password("issue", $_POST['username']);
  header("Location: /");
  exit;
}
if (isset($_POST["pw_reset"])) {
  $username = reset_password("check", $_POST['token']);
  $reset_result = reset_password("reset", array(
    'new_password' => $_POST['new_password'],
    'new_password2' => $_POST['new_password2'],
    'token' => $_POST['token'],
    'username' => $username,
    'check_tfa' => True
  ));

  if ($reset_result){
    header("Location: /");
    exit;
  }
}
if (isset($_POST["verify_tfa_login"])) {
  if (verify_tfa_login($_SESSION['pending_mailcow_cc_username'], $_POST)) {
    if ($_SESSION['pending_mailcow_cc_role'] == "admin") {
      $_SESSION['mailcow_cc_username'] = $_SESSION['pending_mailcow_cc_username'];
      $_SESSION['mailcow_cc_role'] = "admin";
      unset($_SESSION['pending_mailcow_cc_username']);
      unset($_SESSION['pending_mailcow_cc_role']);
      unset($_SESSION['pending_tfa_methods']);

		  header("Location: /debug");
      die();
    }
    elseif ($_SESSION['pending_mailcow_cc_role'] == "domainadmin") {
      $_SESSION['mailcow_cc_username'] = $_SESSION['pending_mailcow_cc_username'];
      $_SESSION['mailcow_cc_role'] = "domainadmin";
      unset($_SESSION['pending_mailcow_cc_username']);
      unset($_SESSION['pending_mailcow_cc_role']);
      unset($_SESSION['pending_tfa_methods']);

		  header("Location: /mailbox");
      die();
    }
    elseif ($_SESSION['pending_mailcow_cc_role'] == "user") {
      if (isset($_SESSION['pending_pw_reset_token']) && isset($_SESSION['pending_pw_new_password'])) {
        reset_password("reset", array(
          'new_password' => $_SESSION['pending_pw_new_password'],
          'new_password2' => $_SESSION['pending_pw_new_password'],
          'token' => $_SESSION['pending_pw_reset_token'],
          'username' => $_SESSION['pending_mailcow_cc_username']
        ));
        unset($_SESSION['pending_pw_reset_token']);
        unset($_SESSION['pending_pw_new_password']);
        unset($_SESSION['pending_mailcow_cc_username']);
        unset($_SESSION['pending_tfa_methods']);

        header("Location: /");
        die();
      } else {
        set_user_loggedin_session($_SESSION['pending_mailcow_cc_username']);
        $user_details = mailbox("get", "mailbox_details", $_SESSION['mailcow_cc_username']);
        $is_dual = (!empty($_SESSION["dual-login"]["username"])) ? true : false;
        if (intval($user_details['attributes']['sogo_access']) == 1 && !$is_dual) {
          header("Location: /SOGo/so/{$_SESSION['mailcow_cc_username']}");
          die();
        } else {
          header("Location: /user");
          die();
        }
      }
    }
  }

  unset($_SESSION['pending_mailcow_cc_username']);
  unset($_SESSION['pending_mailcow_cc_role']);
  unset($_SESSION['pending_tfa_methods']);
}

if (isset($_GET["cancel_tfa_login"])) {
  unset($_SESSION['pending_pw_reset_token']);
  unset($_SESSION['pending_pw_new_password']);
  unset($_SESSION['pending_mailcow_cc_username']);
  unset($_SESSION['pending_mailcow_cc_role']);
  unset($_SESSION['pending_tfa_methods']);

  header("Location: /");
}

if (isset($_POST["quick_release"])) {
	quarantine('quick_release', $_POST["quick_release"]);
}

if (isset($_POST["quick_delete"])) {
	quarantine('quick_delete', $_POST["quick_delete"]);
}

if (isset($_POST["login_user"]) && isset($_POST["pass_user"])) {
  $login_user = strtolower(trim($_POST["login_user"]));
  $as = check_login($login_user, $_POST["pass_user"]);

<<<<<<< HEAD
  if ($as == "admin") {
=======
	if ($as == "admin") {
    session_regenerate_id();
>>>>>>> 1fca3282
		$_SESSION['mailcow_cc_username'] = $login_user;
		$_SESSION['mailcow_cc_role'] = "admin";
		header("Location: /debug");
    die();
	}
	elseif ($as == "domainadmin") {
    session_regenerate_id();
		$_SESSION['mailcow_cc_username'] = $login_user;
		$_SESSION['mailcow_cc_role'] = "domainadmin";
		header("Location: /mailbox");
    die();
	}
	elseif ($as == "user") {
<<<<<<< HEAD
    set_user_loggedin_session($login_user);
=======
    session_regenerate_id();
		$_SESSION['mailcow_cc_username'] = $login_user;
		$_SESSION['mailcow_cc_role'] = "user";
>>>>>>> 1fca3282
    $http_parameters = explode('&', $_SESSION['index_query_string']);
    unset($_SESSION['index_query_string']);
    if (in_array('mobileconfig', $http_parameters)) {
        if (in_array('only_email', $http_parameters)) {
            header("Location: /mobileconfig.php?only_email");
            die();
        }
        header("Location: /mobileconfig.php");
        die();
    }

    $user_details = mailbox("get", "mailbox_details", $login_user);
    $is_dual = (!empty($_SESSION["dual-login"]["username"])) ? true : false;
    if (intval($user_details['attributes']['sogo_access']) == 1 && !$is_dual) {
      header("Location: /SOGo/so/{$login_user}");
      die();
    } else {
      header("Location: /user");
      die();
    }
<<<<<<< HEAD
=======
    if (!isset($_SESSION['oauth2_request'])) {
      header("Location: /user");
      die();
    }
>>>>>>> 1fca3282
	}
	elseif ($as != "pending") {
    unset($_SESSION['pending_mailcow_cc_username']);
    unset($_SESSION['pending_mailcow_cc_role']);
    unset($_SESSION['pending_tfa_methods']);
		unset($_SESSION['mailcow_cc_username']);
		unset($_SESSION['mailcow_cc_role']);
	} else {
    session_regenerate_id();
  }
}

if (isset($_SESSION['mailcow_cc_role']) && (isset($_SESSION['acl']['login_as']) && $_SESSION['acl']['login_as'] == "1")) {
	if (isset($_GET["duallogin"])) {
    $is_dual = (!empty($_SESSION["dual-login"]["username"])) ? true : false;
    if (!$is_dual) {
      $duallogin = html_entity_decode(rawurldecode($_GET["duallogin"]));
      if (filter_var($duallogin, FILTER_VALIDATE_EMAIL)) {
        if (!empty(mailbox('get', 'mailbox_details', $duallogin))) {
          $_SESSION["dual-login"]["username"] = $_SESSION['mailcow_cc_username'];
          $_SESSION["dual-login"]["role"]     = $_SESSION['mailcow_cc_role'];
          $_SESSION['mailcow_cc_username']    = $duallogin;
          $_SESSION['mailcow_cc_role']        = "user";
          header("Location: /user");
        }
      }
      else {
        if (!empty(domain_admin('details', $duallogin))) {
          $_SESSION["dual-login"]["username"] = $_SESSION['mailcow_cc_username'];
          $_SESSION["dual-login"]["role"]     = $_SESSION['mailcow_cc_role'];
          $_SESSION['mailcow_cc_username']    = $duallogin;
          $_SESSION['mailcow_cc_role']        = "domainadmin";
          header("Location: /user");
        }
      }
    }
  }
}

if (isset($_SESSION['mailcow_cc_role'])) {
	if (isset($_POST["set_tfa"])) {
		set_tfa($_POST);
	}
	if (isset($_POST["unset_tfa_key"])) {
		unset_tfa_key($_POST);
	}
	if (isset($_POST["unset_fido2_key"])) {
		fido2(array("action" => "unset_fido2_key", "post_data" => $_POST));
	}
}
if (isset($_SESSION['mailcow_cc_role']) && $_SESSION['mailcow_cc_role'] == "admin" && !isset($_SESSION['mailcow_cc_api'])) {
  // TODO: Move file upload to API?
	if (isset($_POST["submit_main_logo"])) {
    if ($_FILES['main_logo']['error'] == 0) {
      customize('add', 'main_logo', $_FILES);
    }
    if ($_FILES['main_logo_dark']['error'] == 0) {
      customize('add', 'main_logo_dark', $_FILES);
    }
	}
	if (isset($_POST["reset_main_logo"])) {
    customize('delete', 'main_logo');
    customize('delete', 'main_logo_dark');
	}
  // Some actions will not be available via API
	if (isset($_POST["license_validate_now"])) {
		license('verify');
	}
  if (isset($_POST["admin_api"])) {
    if (isset($_POST["admin_api"]["ro"])) {
      admin_api('ro', 'edit', $_POST);
    }
    elseif (isset($_POST["admin_api"]["rw"])) {
      admin_api('rw', 'edit', $_POST);
    }
	}
  if (isset($_POST["admin_api_regen_key"])) {
    if (isset($_POST["admin_api_regen_key"]["ro"])) {
      admin_api('ro', 'regen_key', $_POST);
    }
    elseif (isset($_POST["admin_api_regen_key"]["rw"])) {
      admin_api('rw', 'regen_key', $_POST);
    }
	}
	if (isset($_POST["rspamd_ui"])) {
		rspamd_ui('edit', $_POST);
	}
	if (isset($_POST["mass_send"])) {
		sys_mail($_POST);
	}
}
?><|MERGE_RESOLUTION|>--- conflicted
+++ resolved
@@ -138,12 +138,8 @@
   $login_user = strtolower(trim($_POST["login_user"]));
   $as = check_login($login_user, $_POST["pass_user"]);
 
-<<<<<<< HEAD
-  if ($as == "admin") {
-=======
 	if ($as == "admin") {
     session_regenerate_id();
->>>>>>> 1fca3282
 		$_SESSION['mailcow_cc_username'] = $login_user;
 		$_SESSION['mailcow_cc_role'] = "admin";
 		header("Location: /debug");
@@ -157,13 +153,8 @@
     die();
 	}
 	elseif ($as == "user") {
-<<<<<<< HEAD
     set_user_loggedin_session($login_user);
-=======
-    session_regenerate_id();
-		$_SESSION['mailcow_cc_username'] = $login_user;
-		$_SESSION['mailcow_cc_role'] = "user";
->>>>>>> 1fca3282
+    session_regenerate_id();
     $http_parameters = explode('&', $_SESSION['index_query_string']);
     unset($_SESSION['index_query_string']);
     if (in_array('mobileconfig', $http_parameters)) {
@@ -184,13 +175,10 @@
       header("Location: /user");
       die();
     }
-<<<<<<< HEAD
-=======
     if (!isset($_SESSION['oauth2_request'])) {
       header("Location: /user");
       die();
     }
->>>>>>> 1fca3282
 	}
 	elseif ($as != "pending") {
     unset($_SESSION['pending_mailcow_cc_username']);
