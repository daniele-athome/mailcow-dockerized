<?php
error_reporting(E_ERROR);
//error_reporting(E_ALL);

/*
PLEASE USE THE FILE "vars.local.inc.php" TO OVERWRITE SETTINGS AND MAKE THEM PERSISTENT!
This file will be reset on upgrades.
*/

// SQL database connection variables
$database_type = 'mysql';
$database_sock = '/var/run/mysqld/mysqld.sock';
$database_host = 'mysql';
$database_user = getenv('DBUSER');
$database_pass = getenv('DBPASS');
$database_name = getenv('DBNAME');

// Other variables
$mailcow_hostname = getenv('MAILCOW_HOSTNAME');
$default_pass_scheme = getenv('MAILCOW_PASS_SCHEME');

// Autodiscover settings
// ===
// Auto-detect HTTPS port =>
$https_port = strpos($_SERVER['HTTP_HOST'], ':');
if ($https_port === FALSE) {
  $https_port = 443;
} else {
  $https_port = substr($_SERVER['HTTP_HOST'], $https_port+1);
}

// Alternatively select port here =>
//$https_port = 1234;
// Other settings =>
$autodiscover_config = array(
  // General autodiscover service type: "activesync" or "imap"
  // emClient uses autodiscover, but does not support ActiveSync. mailcow excludes emClient from ActiveSync.
  // With SOGo disabled, the type will always fallback to imap. CalDAV and CardDAV will be excluded, too.
  'autodiscoverType' => 'activesync',
  // If autodiscoverType => activesync, also use ActiveSync (EAS) for Outlook desktop clients (>= Outlook 2013 on Windows)
  // Outlook for Mac does not support ActiveSync
  'useEASforOutlook' => 'no',
  // Please don't use STARTTLS-enabled service ports in the "port" variable.
  // The autodiscover service will always point to SMTPS and IMAPS (TLS-wrapped services).
  // The autoconfig service will additionally announce the STARTTLS-enabled ports, specified in the "tlsport" variable.
  'imap' => array(
    'server' => $mailcow_hostname,
    'port' => (int)filter_var(substr(getenv('IMAPS_PORT'), strrpos(getenv('IMAPS_PORT'), ':')), FILTER_SANITIZE_NUMBER_INT),
    'tlsport' => (int)filter_var(substr(getenv('IMAP_PORT'), strrpos(getenv('IMAP_PORT'), ':')), FILTER_SANITIZE_NUMBER_INT)
  ),
  'pop3' => array(
    'server' => $mailcow_hostname,
    'port' => (int)filter_var(substr(getenv('POPS_PORT'), strrpos(getenv('POPS_PORT'), ':')), FILTER_SANITIZE_NUMBER_INT),
    'tlsport' => (int)filter_var(substr(getenv('POP_PORT'), strrpos(getenv('POP_PORT'), ':')), FILTER_SANITIZE_NUMBER_INT)
  ),
  'smtp' => array(
    'server' => $mailcow_hostname,
    'port' => (int)filter_var(substr(getenv('SMTPS_PORT'), strrpos(getenv('SMTPS_PORT'), ':')), FILTER_SANITIZE_NUMBER_INT),
    'tlsport' => (int)filter_var(substr(getenv('SUBMISSION_PORT'), strrpos(getenv('SUBMISSION_PORT'), ':')), FILTER_SANITIZE_NUMBER_INT)
  ),
  'activesync' => array(
    'url' => 'https://' . $mailcow_hostname . ($https_port == 443 ? '' : ':' . $https_port) . '/Microsoft-Server-ActiveSync',
  ),
  'caldav' => array(
    'server' => $mailcow_hostname,
    'port' => $https_port,
  ),
  'carddav' => array(
    'server' => $mailcow_hostname,
    'port' => $https_port,
  ),
);

// If false, we will use DEFAULT_LANG
// Uses HTTP_ACCEPT_LANGUAGE header
$DETECT_LANGUAGE = true;

// Change default language
$DEFAULT_LANG = 'en-gb';

// Available languages
// https://www.iso.org/obp/ui/#search
// https://en.wikipedia.org/wiki/IETF_language_tag
$AVAILABLE_LANGUAGES = array(
<<<<<<< HEAD
  'cs' => 'Čeština (Czech)',
  'da' => 'Danish (Dansk)',
  'de' => 'Deutsch (German)',
  'en' => 'English',
  'es' => 'Español (Spanish)',
  'fi' => 'Suomi (Finish)',
  'fr' => 'Français (French)',
  'hu' => 'Magyar (Hungarian)',
  'it' => 'Italiano (Italian)',
  'ko' => '한국어 (Korean)',
  'lv' => 'latviešu (Latvian)',
  'nl' => 'Nederlands (Dutch)',
  'pl' => 'Język Polski (Polish)',
  'pt' => 'Português (Portuguese)',
  'ro' => 'Română (Romanian)',
  'ru' => 'Pусский (Russian)',
  'sk' => 'Slovenčina (Slovak)',
  'sv' => 'Svenska (Swedish)',
  'tr' => 'Türkçe (Turkish)',
  'uk' => 'Українська (Ukrainian)',
  'zh' => '中文 (Chinese)'
=======
  // 'ca-es' => 'Català (Catalan)',
  'cs-cz' => 'Čeština (Czech)',
  'da-dk' => 'Danish (Dansk)',
  'de-de' => 'Deutsch (German)',
  'en-gb' => 'English',
  'es-es' => 'Español (Spanish)',
  'fi-fi' => 'Suomi (Finish)',
  'fr-fr' => 'Français (French)',
  'hu-hu' => 'Magyar (Hungarian)',
  'it-it' => 'Italiano (Italian)',
  'ko-kr' => '한국어 (Korean)',
  'lv-lv' => 'latviešu (Latvian)',
  'nl-nl' => 'Nederlands (Dutch)',
  'pl-pl' => 'Język Polski (Polish)',
  'pt-pt' => 'Português (Portuguese)',
  'ro-ro' => 'Română (Romanian)',
  'ru-ru' => 'Pусский (Russian)',
  'sk-sk' => 'Slovenčina (Slovak)',
  'sv-se' => 'Svenska (Swedish)',
  'tr-tr' => 'Türkçe (Turkish)',
  'uk-ua' => 'Українська (Ukrainian)',
  'zh-cn' => '简体中文 (Simplified Chinese)',
  'zh-tw' => '繁體中文 (Traditional Chinese)',
>>>>>>> 6ce25f38
);

// default theme is lumen
// additional themes can be found here: https://bootswatch.com/
// copy them to data/web/css/themes/{THEME-NAME}-bootstrap.css
$UI_THEME = "lumen";

// Show DKIM private keys - false by default
$SHOW_DKIM_PRIV_KEYS = false;

// mailcow Apps - buttons on login screen
$MAILCOW_APPS = array(
  array(
    'name' => 'Webmail',
    'link' => '/SOGo/',
  )
);

// Rows until pagination begins
$PAGINATION_SIZE = 20;

// Default number of rows/lines to display (log table)
$LOG_LINES = 1000;

// Rows until pagination begins (log table)
$LOG_PAGINATION_SIZE = 50;

// Session lifetime in seconds
$SESSION_LIFETIME = 10800;

// Label for OTP devices
$OTP_LABEL = "mailcow UI";

// How long to wait (in s) for cURL Docker requests
$DOCKER_TIMEOUT = 60;

// Split DKIM key notation (bind format)
$SPLIT_DKIM_255 = false;

// OAuth2 settings
$REFRESH_TOKEN_LIFETIME = 2678400;
$ACCESS_TOKEN_LIFETIME = 86400;
// Logout from mailcow after first OAuth2 session profile request
$OAUTH2_FORGET_SESSION_AFTER_LOGIN = false;

// Set a limit for mailbox and domain tagging
$TAGGING_LIMIT = 25;

// MAILBOX_DEFAULT_ATTRIBUTES define default attributes for new mailboxes
// These settings will not change existing mailboxes

// Force incoming TLS for new mailboxes by default
$MAILBOX_DEFAULT_ATTRIBUTES['tls_enforce_in'] = false;

// Force outgoing TLS for new mailboxes by default
$MAILBOX_DEFAULT_ATTRIBUTES['tls_enforce_out'] = false;

// Force password change on next login (only allows login to mailcow UI)
$MAILBOX_DEFAULT_ATTRIBUTES['force_pw_update'] = false;

// Enable SOGo access (set to false to disable access by default)
$MAILBOX_DEFAULT_ATTRIBUTES['sogo_access'] = true;

// Send notification when quarantine is not empty (never, hourly, daily, weekly)
$MAILBOX_DEFAULT_ATTRIBUTES['quarantine_notification'] = 'hourly';

// Mailbox has IMAP access by default
$MAILBOX_DEFAULT_ATTRIBUTES['imap_access'] = true;

// Mailbox has POP3 access by default
$MAILBOX_DEFAULT_ATTRIBUTES['pop3_access'] = true;

// Mailbox has SMTP access by default
$MAILBOX_DEFAULT_ATTRIBUTES['smtp_access'] = true;

// Mailbox has sieve access by default
$MAILBOX_DEFAULT_ATTRIBUTES['sieve_access'] = true;

// Mailbox receives notifications about...
// "add_header" - mail that was put into the Junk folder
// "reject" - mail that was rejected
// "all" - mail that was rejected and put into the Junk folder
$MAILBOX_DEFAULT_ATTRIBUTES['quarantine_category'] = 'reject';

// Default mailbox format, should not be changed unless you know exactly, what you do, keep the trailing ":"
// Check dovecot.conf for further changes (e.g. shared namespace)
$MAILBOX_DEFAULT_ATTRIBUTES['mailbox_format'] = 'maildir:';

// Show last IMAP and POP3 logins
$SHOW_LAST_LOGIN = true;

// UV flag handling in FIDO2/WebAuthn - defaults to false to allow iOS logins
// true = required
// false = preferred
// string 'required' 'preferred' 'discouraged'
$WEBAUTHN_UV_FLAG_REGISTER = false;
$WEBAUTHN_UV_FLAG_LOGIN = false;
$WEBAUTHN_USER_PRESENT_FLAG = true;

$FIDO2_UV_FLAG_REGISTER = 'preferred';
$FIDO2_UV_FLAG_LOGIN = 'preferred'; // iOS ignores the key via NFC if required - known issue
$FIDO2_USER_PRESENT_FLAG = true;

$FIDO2_FORMATS = array('apple', 'android-key', 'android-safetynet', 'fido-u2f', 'none', 'packed', 'tpm');


// Set visible Rspamd maps in mailcow UI, do not change unless you know what you are doing
$RSPAMD_MAPS = array(
  'regex' => array(
    'Header-From: Blacklist' => 'global_mime_from_blacklist.map',
    'Header-From: Whitelist' => 'global_mime_from_whitelist.map',
    'Envelope Sender Blacklist' => 'global_smtp_from_blacklist.map',
    'Envelope Sender Whitelist' => 'global_smtp_from_whitelist.map',
    'Recipient Blacklist' => 'global_rcpt_blacklist.map',
    'Recipient Whitelist' => 'global_rcpt_whitelist.map',
    'Fishy TLDS (only fired in combination with bad words)' => 'fishy_tlds.map',
    'Bad Words (only fired in combination with fishy TLDs)' => 'bad_words.map',
    'Bad Words DE (only fired in combination with fishy TLDs)' => 'bad_words_de.map',
    'Bad Languages' => 'bad_languages.map',
    'Bulk Mail Headers' => 'bulk_header.map',
    'Bad (Junk) Mail Headers' => 'bad_header.map',
    'Monitoring Hosts' => 'monitoring_nolog.map'
  )
);


$IMAPSYNC_OPTIONS = array(
  'whitelist' => array(
    'authmech1',
    'authmech2',
    'authuser1', 
    'authuser2', 
    'debugcontent', 
    'disarmreadreceipts', 
    'logdir',
    'debugcrossduplicates', 
    'maxsize',
    'minsize',
    'minage',
    'search', 
    'noabletosearch', 
    'pidfile', 
    'pidfilelocking', 
    'search1',
    'search2', 
    'sslargs1',
    'sslargs2', 
    'syncduplicates',
    'usecache', 
    'synclabels', 
    'truncmess',  
    'domino2',  
    'expunge1',  
    'filterbuggyflags',  
    'justconnect',  
    'justfolders',  
    'maxlinelength',
    'useheader',  
    'noabletosearch1',  
    'nolog',  
    'prefix1',
    'prefix2',
    'sep1',
    'sep2',
    'nofoldersizesatend',
    'justfoldersizes',  
    'proxyauth1',  
    'skipemptyfolders',
    'include',
    'subfolder1',
    'subscribed',
    'subscribe',   
    'debug',   
    'debugimap2',   
    'domino1',   
    'exchange1',   
    'exchange2',   
    'justlogin',   
    'keepalive1',   
    'keepalive2',   
    'noabletosearch2',   
    'noexpunge2',   
    'noresyncflags',   
    'nossl1',   
    'nouidexpunge2',   
    'syncinternaldates',
    'idatefromheader',   
    'useuid',    
    'debugflags',    
    'debugimap',    
    'delete1emptyfolders',
    'delete2folders',    
    'gmail2',    
    'office1',    
    'testslive6',     
    'debugimap1',     
    'errorsmax',
    'tests',     
    'gmail1',     
    'maxmessagespersecond',
    'maxbytesafter',
    'maxsleep',
    'abort',     
    'resyncflags',     
    'resynclabels',     
    'syncacls',
    'nosyncacls',      
    'nousecache',      
    'office2',      
    'testslive',       
    'debugmemory',       
    'exitwhenover',
    'noid',       
    'noexpunge1',        
    'authmd51',        
    'logfile',        
    'proxyauth2',         
    'domain1',
    'domain2',
    'oauthaccesstoken1',
    'oauthaccesstoken2',
    'oauthdirect1',
    'oauthdirect2',
    'folder',
    'folderrec',
    'folderfirst',
    'folderlast',
    'nomixfolders',          
    'authmd52',           
    'debugfolders',            
    'nossl2',            
    'ssl2',            
    'tls2',             
    'notls2',              
    'debugssl',              
    'notls1', 
    'inet4',
    'inet6',
    'log',
    'showpasswords'
  ),
  'blacklist' => array(
    'skipmess',
    'delete2foldersonly',
    'delete2foldersbutnot',
    'regexflag',
    'regexmess',
    'pipemess',
    'regextrans2',
    'maxlinelengthcmd'
  )
);<|MERGE_RESOLUTION|>--- conflicted
+++ resolved
@@ -82,29 +82,6 @@
 // https://www.iso.org/obp/ui/#search
 // https://en.wikipedia.org/wiki/IETF_language_tag
 $AVAILABLE_LANGUAGES = array(
-<<<<<<< HEAD
-  'cs' => 'Čeština (Czech)',
-  'da' => 'Danish (Dansk)',
-  'de' => 'Deutsch (German)',
-  'en' => 'English',
-  'es' => 'Español (Spanish)',
-  'fi' => 'Suomi (Finish)',
-  'fr' => 'Français (French)',
-  'hu' => 'Magyar (Hungarian)',
-  'it' => 'Italiano (Italian)',
-  'ko' => '한국어 (Korean)',
-  'lv' => 'latviešu (Latvian)',
-  'nl' => 'Nederlands (Dutch)',
-  'pl' => 'Język Polski (Polish)',
-  'pt' => 'Português (Portuguese)',
-  'ro' => 'Română (Romanian)',
-  'ru' => 'Pусский (Russian)',
-  'sk' => 'Slovenčina (Slovak)',
-  'sv' => 'Svenska (Swedish)',
-  'tr' => 'Türkçe (Turkish)',
-  'uk' => 'Українська (Ukrainian)',
-  'zh' => '中文 (Chinese)'
-=======
   // 'ca-es' => 'Català (Catalan)',
   'cs-cz' => 'Čeština (Czech)',
   'da-dk' => 'Danish (Dansk)',
@@ -128,7 +105,6 @@
   'uk-ua' => 'Українська (Ukrainian)',
   'zh-cn' => '简体中文 (Simplified Chinese)',
   'zh-tw' => '繁體中文 (Traditional Chinese)',
->>>>>>> 6ce25f38
 );
 
 // default theme is lumen
