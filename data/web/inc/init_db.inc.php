<?php
function init_db_schema() {
  try {
    global $pdo;

<<<<<<< HEAD
    $db_version = "06062024_1210";
=======
    $db_version = "26022024_1433";
>>>>>>> 03fccb28

    $stmt = $pdo->query("SHOW TABLES LIKE 'versions'");
    $num_results = count($stmt->fetchAll(PDO::FETCH_ASSOC));
    if ($num_results != 0) {
      $stmt = $pdo->query("SELECT `version` FROM `versions` WHERE `application` = 'db_schema'");
      if ($stmt->fetch(PDO::FETCH_ASSOC)['version'] == $db_version) {
        return true;
      }
      if (!preg_match('/y|yes/i', getenv('MASTER'))) {
        $_SESSION['return'][] = array(
          'type' => 'warning',
          'log' => array(__FUNCTION__),
          'msg' => 'Database not initialized: not running db_init on slave.'
        );
        return true;
      }
    }

    $views = array(
      "grouped_mail_aliases" => "CREATE VIEW grouped_mail_aliases (username, aliases) AS
        SELECT goto, IFNULL(GROUP_CONCAT(address ORDER BY address SEPARATOR ' '), '') AS address FROM alias
        WHERE address!=goto
        AND active = '1'
        AND sogo_visible = '1'
        AND address NOT LIKE '@%'
        GROUP BY goto;",
      // START
      // Unused at the moment - we cannot allow to show a foreign mailbox as sender address in SOGo, as SOGo does not like this
      // We need to create delegation in SOGo AND set a sender_acl in mailcow to allow to send as user X
      "grouped_sender_acl" => "CREATE VIEW grouped_sender_acl (username, send_as_acl) AS
        SELECT logged_in_as, IFNULL(GROUP_CONCAT(send_as SEPARATOR ' '), '') AS send_as_acl FROM sender_acl
        WHERE send_as NOT LIKE '@%'
        GROUP BY logged_in_as;",
      // END
      "grouped_sender_acl_external" => "CREATE VIEW grouped_sender_acl_external (username, send_as_acl) AS
        SELECT logged_in_as, IFNULL(GROUP_CONCAT(send_as SEPARATOR ' '), '') AS send_as_acl FROM sender_acl
        WHERE send_as NOT LIKE '@%' AND external = '1'
        GROUP BY logged_in_as;",
      "grouped_domain_alias_address" => "CREATE VIEW grouped_domain_alias_address (username, ad_alias) AS
        SELECT username, IFNULL(GROUP_CONCAT(local_part, '@', alias_domain SEPARATOR ' '), '') AS ad_alias FROM mailbox
        LEFT OUTER JOIN alias_domain ON target_domain=domain
        GROUP BY username;",
      "sieve_before" => "CREATE VIEW sieve_before (id, username, script_name, script_data) AS
        SELECT md5(script_data), username, script_name, script_data FROM sieve_filters
        WHERE filter_type = 'prefilter';",
      "sieve_after" => "CREATE VIEW sieve_after (id, username, script_name, script_data) AS
        SELECT md5(script_data), username, script_name, script_data FROM sieve_filters
        WHERE filter_type = 'postfilter';"
    );

    $tables = array(
      "versions" => array(
        "cols" => array(
          "application" => "VARCHAR(255) NOT NULL",
          "version" => "VARCHAR(100) NOT NULL",
          "created" => "DATETIME(0) NOT NULL DEFAULT NOW(0)",
        ),
        "keys" => array(
          "primary" => array(
            "" => array("application")
          )
        ),
        "attr" => "ENGINE=InnoDB DEFAULT CHARSET=utf8mb4 ROW_FORMAT=DYNAMIC"
      ),
      "admin" => array(
        "cols" => array(
          "username" => "VARCHAR(255) NOT NULL",
          "password" => "VARCHAR(255) NOT NULL",
          "superadmin" => "TINYINT(1) NOT NULL DEFAULT '0'",
          "created" => "DATETIME(0) NOT NULL DEFAULT NOW(0)",
          "modified" => "DATETIME ON UPDATE NOW(0)",
          "active" => "TINYINT(1) NOT NULL DEFAULT '1'"
        ),
        "keys" => array(
          "primary" => array(
            "" => array("username")
          )
        ),
        "attr" => "ENGINE=InnoDB DEFAULT CHARSET=utf8mb4 ROW_FORMAT=DYNAMIC"
      ),
      "fido2" => array(
        "cols" => array(
          "username" => "VARCHAR(255) NOT NULL",
          "friendlyName" => "VARCHAR(255)",
          "rpId" => "VARCHAR(255) NOT NULL",
          "credentialPublicKey" => "TEXT NOT NULL",
          "certificateChain" => "TEXT",
          // Can be null for format "none"
          "certificate" => "TEXT",
          "certificateIssuer" => "VARCHAR(255)",
          "certificateSubject" => "VARCHAR(255)",
          "signatureCounter" => "INT",
          "AAGUID" => "BLOB",
          "credentialId" => "BLOB NOT NULL",
          "created" => "DATETIME(0) NOT NULL DEFAULT NOW(0)",
          "modified" => "DATETIME ON UPDATE NOW(0)",
          "active" => "TINYINT(1) NOT NULL DEFAULT '1'"
        ),
        "attr" => "ENGINE=InnoDB DEFAULT CHARSET=utf8mb4 ROW_FORMAT=DYNAMIC"
      ),
      "_sogo_static_view" => array(
        "cols" => array(
          "c_uid" => "VARCHAR(255) NOT NULL",
          "domain" => "VARCHAR(255) NOT NULL",
          "c_name" => "VARCHAR(255) NOT NULL",
          "c_password" => "VARCHAR(255) NOT NULL DEFAULT ''",
          "c_cn" => "VARCHAR(255)",
          "mail" => "VARCHAR(255) NOT NULL",
          // TODO -> use TEXT and check if SOGo login breaks on empty aliases
          "aliases" => "TEXT NOT NULL",
          "ad_aliases" => "VARCHAR(6144) NOT NULL DEFAULT ''",
          "ext_acl" => "VARCHAR(6144) NOT NULL DEFAULT ''",
          "kind" => "VARCHAR(100) NOT NULL DEFAULT ''",
          "multiple_bookings" => "INT NOT NULL DEFAULT -1"
        ),
        "keys" => array(
          "primary" => array(
            "" => array("c_uid")
          ),
          "key" => array(
            "domain" => array("domain")
          )
        ),
        "attr" => "ENGINE=InnoDB DEFAULT CHARSET=utf8mb4 ROW_FORMAT=DYNAMIC"
      ),
      "relayhosts" => array(
        "cols" => array(
          "id" => "INT NOT NULL AUTO_INCREMENT",
          "hostname" => "VARCHAR(255) NOT NULL",
          "username" => "VARCHAR(255) NOT NULL",
          "password" => "VARCHAR(255) NOT NULL",
          "active" => "TINYINT(1) NOT NULL DEFAULT '1'"
        ),
        "keys" => array(
          "primary" => array(
            "" => array("id")
          ),
          "key" => array(
            "hostname" => array("hostname")
          )
        ),
        "attr" => "ENGINE=InnoDB DEFAULT CHARSET=utf8mb4 ROW_FORMAT=DYNAMIC"
      ),
      "transports" => array(
        "cols" => array(
          "id" => "INT NOT NULL AUTO_INCREMENT",
          "destination" => "VARCHAR(255) NOT NULL",
          "nexthop" => "VARCHAR(255) NOT NULL",
          "username" => "VARCHAR(255) NOT NULL DEFAULT ''",
          "password" => "VARCHAR(255) NOT NULL DEFAULT ''",
          "is_mx_based" => "TINYINT(1) NOT NULL DEFAULT '0'",
          "active" => "TINYINT(1) NOT NULL DEFAULT '1'"
        ),
        "keys" => array(
          "primary" => array(
            "" => array("id")
          ),
          "key" => array(
            "destination" => array("destination"),
            "nexthop" => array("nexthop"),
          )
        ),
        "attr" => "ENGINE=InnoDB DEFAULT CHARSET=utf8mb4 ROW_FORMAT=DYNAMIC"
      ),
      "alias" => array(
        "cols" => array(
          "id" => "INT NOT NULL AUTO_INCREMENT",
          "address" => "VARCHAR(255) NOT NULL",
          "goto" => "TEXT NOT NULL",
          "domain" => "VARCHAR(255) NOT NULL",
          "created" => "DATETIME(0) NOT NULL DEFAULT NOW(0)",
          "modified" => "DATETIME ON UPDATE CURRENT_TIMESTAMP",
          "private_comment" => "TEXT",
          "public_comment" => "TEXT",
          "sogo_visible" => "TINYINT(1) NOT NULL DEFAULT '1'",
          "active" => "TINYINT(1) NOT NULL DEFAULT '1'"
        ),
        "keys" => array(
          "primary" => array(
            "" => array("id")
          ),
          "unique" => array(
            "address" => array("address")
          ),
          "key" => array(
            "domain" => array("domain")
          )
        ),
        "attr" => "ENGINE=InnoDB DEFAULT CHARSET=utf8mb4 ROW_FORMAT=DYNAMIC"
      ),
      "api" => array(
        "cols" => array(
          "api_key" => "VARCHAR(255) NOT NULL",
          "allow_from" => "VARCHAR(512) NOT NULL",
          "skip_ip_check" => "TINYINT(1) NOT NULL DEFAULT '0'",
          "created" => "DATETIME(0) NOT NULL DEFAULT NOW(0)",
          "modified" => "DATETIME ON UPDATE NOW(0)",
          "access" => "ENUM('ro', 'rw') NOT NULL DEFAULT 'rw'",
          "active" => "TINYINT(1) NOT NULL DEFAULT '1'"
        ),
        "keys" => array(
          "primary" => array(
            "" => array("api_key")
          ),
        ),
        "attr" => "ENGINE=InnoDB DEFAULT CHARSET=utf8mb4 ROW_FORMAT=DYNAMIC"
      ),
      "sender_acl" => array(
        "cols" => array(
          "id" => "INT NOT NULL AUTO_INCREMENT",
          "logged_in_as" => "VARCHAR(255) NOT NULL",
          "send_as" => "VARCHAR(255) NOT NULL",
          "external" => "TINYINT(1) NOT NULL DEFAULT '0'"
        ),
        "keys" => array(
          "primary" => array(
            "" => array("id")
          )
        ),
        "attr" => "ENGINE=InnoDB DEFAULT CHARSET=utf8mb4 ROW_FORMAT=DYNAMIC"
      ),
      "templates" => array(
        "cols" => array(
          "id" => "INT NOT NULL AUTO_INCREMENT",
          "template" => "VARCHAR(255) NOT NULL",
          "type" => "VARCHAR(255) NOT NULL",
          "attributes" => "JSON",
          "created" => "DATETIME(0) NOT NULL DEFAULT NOW(0)",
          "modified" => "DATETIME ON UPDATE CURRENT_TIMESTAMP"
        ),
        "keys" => array(
          "primary" => array(
            "" => array("id")
          )
        ),
        "attr" => "ENGINE=InnoDB DEFAULT CHARSET=utf8mb4 ROW_FORMAT=DYNAMIC"
      ),
      "domain" => array(
        // Todo: Move some attributes to json
        "cols" => array(
          "domain" => "VARCHAR(255) NOT NULL",
          "description" => "VARCHAR(255)",
          "aliases" => "INT(10) NOT NULL DEFAULT '0'",
          "mailboxes" => "INT(10) NOT NULL DEFAULT '0'",
          "defquota" => "BIGINT(20) NOT NULL DEFAULT '3072'",
          "maxquota" => "BIGINT(20) NOT NULL DEFAULT '102400'",
          "quota" => "BIGINT(20) NOT NULL DEFAULT '102400'",
          "relayhost" => "VARCHAR(255) NOT NULL DEFAULT '0'",
          "backupmx" => "TINYINT(1) NOT NULL DEFAULT '0'",
          "gal" => "TINYINT(1) NOT NULL DEFAULT '1'",
          "relay_all_recipients" => "TINYINT(1) NOT NULL DEFAULT '0'",
          "relay_unknown_only" => "TINYINT(1) NOT NULL DEFAULT '0'",
          "created" => "DATETIME(0) NOT NULL DEFAULT NOW(0)",
          "modified" => "DATETIME ON UPDATE CURRENT_TIMESTAMP",
          "active" => "TINYINT(1) NOT NULL DEFAULT '1'"
        ),
        "keys" => array(
          "primary" => array(
            "" => array("domain")
          )
        ),
        "attr" => "ENGINE=InnoDB DEFAULT CHARSET=utf8mb4 ROW_FORMAT=DYNAMIC"
      ),
      "domain_wide_footer" => array(
        "cols" => array(
          "domain" => "VARCHAR(255) NOT NULL",
          "html" => "LONGTEXT",
          "plain" => "LONGTEXT",
          "mbox_exclude" => "JSON NOT NULL DEFAULT ('[]')",
          "alias_domain_exclude" => "JSON NOT NULL DEFAULT ('[]')",
          "skip_replies" => "TINYINT(1) NOT NULL DEFAULT '0'"
        ),
        "keys" => array(
          "primary" => array(
            "" => array("domain")
          )
        ),
        "attr" => "ENGINE=InnoDB DEFAULT CHARSET=utf8mb4 ROW_FORMAT=DYNAMIC"
      ),
      "tags_domain" => array(
        "cols" => array(
          "tag_name" => "VARCHAR(255) NOT NULL",
          "domain" => "VARCHAR(255) NOT NULL"
        ),
        "keys" => array(
          "fkey" => array(
            "fk_tags_domain" => array(
              "col" => "domain",
              "ref" => "domain.domain",
              "delete" => "CASCADE",
              "update" => "NO ACTION"
            )
          ),
          "unique" => array(
            "tag_name" => array("tag_name", "domain")
          )
        ),
        "attr" => "ENGINE=InnoDB DEFAULT CHARSET=utf8mb4 ROW_FORMAT=DYNAMIC"
      ),
      "tls_policy_override" => array(
        "cols" => array(
          "id" => "INT NOT NULL AUTO_INCREMENT",
          "dest" => "VARCHAR(255) NOT NULL",
          "policy" => "ENUM('none', 'may', 'encrypt', 'dane', 'dane-only', 'fingerprint', 'verify', 'secure') NOT NULL",
          "parameters" => "VARCHAR(255) DEFAULT ''",
          "created" => "DATETIME(0) NOT NULL DEFAULT NOW(0)",
          "modified" => "DATETIME ON UPDATE CURRENT_TIMESTAMP",
          "active" => "TINYINT(1) NOT NULL DEFAULT '1'"
        ),
        "keys" => array(
          "primary" => array(
            "" => array("id")
          ),
          "unique" => array(
            "dest" => array("dest")
          ),
        ),
        "attr" => "ENGINE=InnoDB DEFAULT CHARSET=utf8mb4 ROW_FORMAT=DYNAMIC"
      ),
      "quarantine" => array(
        "cols" => array(
          "id" => "INT NOT NULL AUTO_INCREMENT",
          "qid" => "VARCHAR(30) NOT NULL",
          "subject" => "VARCHAR(500)",
          "score" => "FLOAT(8,2)",
          "ip" => "VARCHAR(50)",
          "action" => "CHAR(20) NOT NULL DEFAULT 'unknown'",
          "symbols" => "JSON",
          "fuzzy_hashes" => "JSON",
          "sender" => "VARCHAR(255) NOT NULL DEFAULT 'unknown'",
          "rcpt" => "VARCHAR(255)",
          "msg" => "LONGTEXT",
          "domain" => "VARCHAR(255)",
          "notified" => "TINYINT(1) NOT NULL DEFAULT '0'",
          "created" => "DATETIME(0) NOT NULL DEFAULT NOW(0)",
          "user" => "VARCHAR(255) NOT NULL DEFAULT 'unknown'",
        ),
        "keys" => array(
          "primary" => array(
            "" => array("id")
          )
        ),
        "attr" => "ENGINE=InnoDB DEFAULT CHARSET=utf8mb4 ROW_FORMAT=DYNAMIC"
      ),
      "mailbox" => array(
        "cols" => array(
          "username" => "VARCHAR(255) NOT NULL",
          "password" => "VARCHAR(255) NOT NULL",
          "name" => "VARCHAR(255)",
          "description" => "VARCHAR(255)",
          // mailbox_path_prefix is followed by domain/local_part/
          "mailbox_path_prefix" => "VARCHAR(150) DEFAULT '/var/vmail/'",
          "quota" => "BIGINT(20) NOT NULL DEFAULT '102400'",
          "local_part" => "VARCHAR(255) NOT NULL",
          "domain" => "VARCHAR(255) NOT NULL",
          "attributes" => "JSON",
          "custom_attributes" => "JSON NOT NULL DEFAULT ('{}')",
          "kind" => "VARCHAR(100) NOT NULL DEFAULT ''",
          "multiple_bookings" => "INT NOT NULL DEFAULT -1",
          "authsource" => "ENUM('mailcow', 'keycloak', 'generic-oidc', 'ldap') DEFAULT 'mailcow'",
          "created" => "DATETIME(0) NOT NULL DEFAULT NOW(0)",
          "modified" => "DATETIME ON UPDATE CURRENT_TIMESTAMP",
          "active" => "TINYINT(1) NOT NULL DEFAULT '1'"
        ),
        "keys" => array(
          "primary" => array(
            "" => array("username")
          ),
          "key" => array(
            "domain" => array("domain"),
            "kind" => array("kind")
          )
        ),
        "attr" => "ENGINE=InnoDB DEFAULT CHARSET=utf8mb4 ROW_FORMAT=DYNAMIC"
      ),
      "tags_mailbox" => array(
        "cols" => array(
          "tag_name" => "VARCHAR(255) NOT NULL",
          "username" => "VARCHAR(255) NOT NULL"
        ),
        "keys" => array(
          "fkey" => array(
            "fk_tags_mailbox" => array(
              "col" => "username",
              "ref" => "mailbox.username",
              "delete" => "CASCADE",
              "update" => "NO ACTION"
            )
          ),
          "unique" => array(
            "tag_name" => array("tag_name", "username")
          )
        ),
        "attr" => "ENGINE=InnoDB DEFAULT CHARSET=utf8mb4 ROW_FORMAT=DYNAMIC"
      ),
      "sieve_filters" => array(
        "cols" => array(
          "id" => "INT NOT NULL AUTO_INCREMENT",
          "username" => "VARCHAR(255) NOT NULL",
          "script_desc" => "VARCHAR(255) NOT NULL",
          "script_name" => "ENUM('active','inactive')",
          "script_data" => "TEXT NOT NULL",
          "filter_type" => "ENUM('postfilter','prefilter')",
          "created" => "DATETIME(0) NOT NULL DEFAULT NOW(0)",
          "modified" => "DATETIME ON UPDATE CURRENT_TIMESTAMP"
        ),
        "keys" => array(
          "primary" => array(
            "" => array("id")
          ),
          "key" => array(
            "username" => array("username"),
            "script_desc" => array("script_desc")
          ),
          "fkey" => array(
            "fk_username_sieve_global_before" => array(
              "col" => "username",
              "ref" => "mailbox.username",
              "delete" => "CASCADE",
              "update" => "NO ACTION"
            )
          )
        ),
        "attr" => "ENGINE=InnoDB DEFAULT CHARSET=utf8mb4 ROW_FORMAT=DYNAMIC"
      ),
      "app_passwd" => array(
        "cols" => array(
          "id" => "INT NOT NULL AUTO_INCREMENT",
          "name" => "VARCHAR(255) NOT NULL",
          "mailbox" => "VARCHAR(255) NOT NULL",
          "domain" => "VARCHAR(255) NOT NULL",
          "password" => "VARCHAR(255) NOT NULL",
          "created" => "DATETIME(0) NOT NULL DEFAULT NOW(0)",
          "modified" => "DATETIME ON UPDATE CURRENT_TIMESTAMP",
          "imap_access" => "TINYINT(1) NOT NULL DEFAULT '1'",
          "smtp_access" => "TINYINT(1) NOT NULL DEFAULT '1'",
          "dav_access" => "TINYINT(1) NOT NULL DEFAULT '1'",
          "eas_access" => "TINYINT(1) NOT NULL DEFAULT '1'",
          "pop3_access" => "TINYINT(1) NOT NULL DEFAULT '1'",
          "sieve_access" => "TINYINT(1) NOT NULL DEFAULT '1'",
          "active" => "TINYINT(1) NOT NULL DEFAULT '1'"
        ),
        "keys" => array(
          "primary" => array(
            "" => array("id")
          ),
          "key" => array(
            "mailbox" => array("mailbox"),
            "password" => array("password"),
            "domain" => array("domain"),
          ),
          "fkey" => array(
            "fk_username_app_passwd" => array(
              "col" => "mailbox",
              "ref" => "mailbox.username",
              "delete" => "CASCADE",
              "update" => "NO ACTION"
            )
          )
        ),
        "attr" => "ENGINE=InnoDB DEFAULT CHARSET=utf8mb4 ROW_FORMAT=DYNAMIC"
      ),
      "user_acl" => array(
        "cols" => array(
          "username" => "VARCHAR(255) NOT NULL",
          "spam_alias" => "TINYINT(1) NOT NULL DEFAULT '1'",
          "tls_policy" => "TINYINT(1) NOT NULL DEFAULT '1'",
          "spam_score" => "TINYINT(1) NOT NULL DEFAULT '1'",
          "spam_policy" => "TINYINT(1) NOT NULL DEFAULT '1'",
          "delimiter_action" => "TINYINT(1) NOT NULL DEFAULT '1'",
          "syncjobs" => "TINYINT(1) NOT NULL DEFAULT '0'",
          "eas_reset" => "TINYINT(1) NOT NULL DEFAULT '1'",
          "sogo_profile_reset" => "TINYINT(1) NOT NULL DEFAULT '0'",
          "pushover" => "TINYINT(1) NOT NULL DEFAULT '1'",
          // quarantine is for quarantine actions, todo: rename
          "quarantine" => "TINYINT(1) NOT NULL DEFAULT '1'",
          "quarantine_attachments" => "TINYINT(1) NOT NULL DEFAULT '1'",
          "quarantine_notification" => "TINYINT(1) NOT NULL DEFAULT '1'",
          "quarantine_category" => "TINYINT(1) NOT NULL DEFAULT '1'",
          "app_passwds" => "TINYINT(1) NOT NULL DEFAULT '1'",
          ),
        "keys" => array(
          "primary" => array(
            "" => array("username")
          ),
          "fkey" => array(
            "fk_username" => array(
              "col" => "username",
              "ref" => "mailbox.username",
              "delete" => "CASCADE",
              "update" => "NO ACTION"
            )
          )
        ),
        "attr" => "ENGINE=InnoDB DEFAULT CHARSET=utf8mb4 ROW_FORMAT=DYNAMIC"
      ),
      "alias_domain" => array(
        "cols" => array(
          "alias_domain" => "VARCHAR(255) NOT NULL",
          "target_domain" => "VARCHAR(255) NOT NULL",
          "created" => "DATETIME(0) NOT NULL DEFAULT NOW(0)",
          "modified" => "DATETIME ON UPDATE CURRENT_TIMESTAMP",
          "active" => "TINYINT(1) NOT NULL DEFAULT '1'"
        ),
        "keys" => array(
          "primary" => array(
            "" => array("alias_domain")
          ),
          "key" => array(
            "active" => array("active"),
            "target_domain" => array("target_domain")
          )
        ),
        "attr" => "ENGINE=InnoDB DEFAULT CHARSET=utf8mb4 ROW_FORMAT=DYNAMIC"
      ),
      "spamalias" => array(
        "cols" => array(
          "address" => "VARCHAR(255) NOT NULL",
          "goto" => "TEXT NOT NULL",
          "created" => "DATETIME(0) NOT NULL DEFAULT NOW(0)",
          "modified" => "DATETIME ON UPDATE CURRENT_TIMESTAMP",
          "validity" => "INT(11)"
        ),
        "keys" => array(
          "primary" => array(
            "" => array("address")
          ),
        ),
        "attr" => "ENGINE=InnoDB DEFAULT CHARSET=utf8mb4 ROW_FORMAT=DYNAMIC"
      ),
      "filterconf" => array(
        "cols" => array(
          "object" => "VARCHAR(255) NOT NULL DEFAULT ''",
          "option" => "VARCHAR(50) NOT NULL DEFAULT ''",
          "value" => "VARCHAR(100) NOT NULL DEFAULT ''",
          "created" => "DATETIME(0) NOT NULL DEFAULT NOW(0)",
          "modified" => "DATETIME ON UPDATE CURRENT_TIMESTAMP",
          "prefid" => "INT(11) NOT NULL AUTO_INCREMENT"
        ),
        "keys" => array(
          "primary" => array(
            "" => array("prefid")
          ),
          "key" => array(
            "object" => array("object")
          )
        ),
        "attr" => "ENGINE=InnoDB DEFAULT CHARSET=utf8mb4 ROW_FORMAT=DYNAMIC"
      ),
      "settingsmap" => array(
        "cols" => array(
          "id" => "INT NOT NULL AUTO_INCREMENT",
          "desc" => "VARCHAR(255) NOT NULL",
          "content" => "LONGTEXT NOT NULL",
          "created" => "DATETIME(0) NOT NULL DEFAULT NOW(0)",
          "modified" => "DATETIME ON UPDATE CURRENT_TIMESTAMP",
          "active" => "TINYINT(1) NOT NULL DEFAULT '0'"
        ),
        "keys" => array(
          "primary" => array(
            "" => array("id")
          )
        ),
        "attr" => "ENGINE=InnoDB DEFAULT CHARSET=utf8mb4 ROW_FORMAT=DYNAMIC"
      ),
      "identity_provider" => array(
        "cols" => array(
          "key" => "VARCHAR(255) NOT NULL",
          "value" => "TEXT NOT NULL",
          "created" => "DATETIME(0) NOT NULL DEFAULT NOW(0)",
          "modified" => "DATETIME ON UPDATE CURRENT_TIMESTAMP"
        ),
        "keys" => array(
          "primary" => array(
            "" => array("key")
          )
        ),
        "attr" => "ENGINE=InnoDB DEFAULT CHARSET=utf8mb4 ROW_FORMAT=DYNAMIC"
      ),
      "logs" => array(
        "cols" => array(
          "id" => "INT NOT NULL AUTO_INCREMENT",
          "task" => "CHAR(32) NOT NULL DEFAULT '000000'",
          "type" => "VARCHAR(32) DEFAULT ''",
          "msg" => "TEXT",
          "call" => "TEXT",
          "user" => "VARCHAR(64) NOT NULL",
          "role" => "VARCHAR(32) NOT NULL",
          "remote" => "VARCHAR(39) NOT NULL",
          "time" => "INT(11) NOT NULL"
        ),
        "keys" => array(
          "primary" => array(
            "" => array("id")
          )
        ),
        "attr" => "ENGINE=InnoDB DEFAULT CHARSET=utf8mb4 ROW_FORMAT=DYNAMIC"
      ),
      "sasl_log" => array(
        "cols" => array(
          "service" => "VARCHAR(32) NOT NULL DEFAULT ''",
          "app_password" => "INT",
          "username" => "VARCHAR(255) NOT NULL",
          "real_rip" => "VARCHAR(64) NOT NULL",
          "datetime" => "DATETIME(0) NOT NULL DEFAULT NOW(0)"
        ),
        "keys" => array(
          "primary" => array(
            "" => array("service", "real_rip", "username")
          ),
          "key" => array(
            "username" => array("username"),
            "service" => array("service"),
            "datetime" => array("datetime"),
            "real_rip" => array("real_rip")
          )
        ),
        "attr" => "ENGINE=InnoDB DEFAULT CHARSET=utf8mb4 ROW_FORMAT=DYNAMIC"
      ),
      "quota2" => array(
        "cols" => array(
          "username" => "VARCHAR(255) NOT NULL",
          "bytes" => "BIGINT(20) NOT NULL DEFAULT '0'",
          "messages" => "BIGINT(20) NOT NULL DEFAULT '0'"
        ),
        "keys" => array(
          "primary" => array(
            "" => array("username")
          )
        ),
        "attr" => "ENGINE=InnoDB DEFAULT CHARSET=utf8mb4 ROW_FORMAT=DYNAMIC"
      ),
      "quota2replica" => array(
        "cols" => array(
          "username" => "VARCHAR(255) NOT NULL",
          "bytes" => "BIGINT(20) NOT NULL DEFAULT '0'",
          "messages" => "BIGINT(20) NOT NULL DEFAULT '0'"
        ),
        "keys" => array(
          "primary" => array(
            "" => array("username")
          )
        ),
        "attr" => "ENGINE=InnoDB DEFAULT CHARSET=utf8mb4 ROW_FORMAT=DYNAMIC"
      ),
      "domain_admins" => array(
        "cols" => array(
          "id" => "INT NOT NULL AUTO_INCREMENT",
          "username" => "VARCHAR(255) NOT NULL",
          "domain" => "VARCHAR(255) NOT NULL",
          "created" => "DATETIME(0) NOT NULL DEFAULT NOW(0)",
          "active" => "TINYINT(1) NOT NULL DEFAULT '1'"
        ),
        "keys" => array(
          "primary" => array(
            "" => array("id")
          ),
          "key" => array(
            "username" => array("username")
          )
        ),
        "attr" => "ENGINE=InnoDB DEFAULT CHARSET=utf8mb4 ROW_FORMAT=DYNAMIC"
      ),
      "da_acl" => array(
        "cols" => array(
          "username" => "VARCHAR(255) NOT NULL",
          "syncjobs" => "TINYINT(1) NOT NULL DEFAULT '1'",
          "quarantine" => "TINYINT(1) NOT NULL DEFAULT '1'",
          "login_as" => "TINYINT(1) NOT NULL DEFAULT '1'",
          "sogo_access" => "TINYINT(1) NOT NULL DEFAULT '1'",
          "app_passwds" => "TINYINT(1) NOT NULL DEFAULT '1'",
          "bcc_maps" => "TINYINT(1) NOT NULL DEFAULT '1'",
          "pushover" => "TINYINT(1) NOT NULL DEFAULT '0'",
          "filters" => "TINYINT(1) NOT NULL DEFAULT '1'",
          "ratelimit" => "TINYINT(1) NOT NULL DEFAULT '1'",
          "spam_policy" => "TINYINT(1) NOT NULL DEFAULT '1'",
          "extend_sender_acl" => "TINYINT(1) NOT NULL DEFAULT '0'",
          "unlimited_quota" => "TINYINT(1) NOT NULL DEFAULT '0'",
          "protocol_access" => "TINYINT(1) NOT NULL DEFAULT '1'",
          "smtp_ip_access" => "TINYINT(1) NOT NULL DEFAULT '1'",
          "alias_domains" => "TINYINT(1) NOT NULL DEFAULT '0'",
          "mailbox_relayhost" => "TINYINT(1) NOT NULL DEFAULT '1'",
          "domain_relayhost" => "TINYINT(1) NOT NULL DEFAULT '1'",
          "domain_desc" => "TINYINT(1) NOT NULL DEFAULT '0'"
          ),
        "keys" => array(
          "primary" => array(
            "" => array("username")
          )
        ),
        "attr" => "ENGINE=InnoDB DEFAULT CHARSET=utf8mb4 ROW_FORMAT=DYNAMIC"
      ),
      "da_sso" => array(
        "cols" => array(
          "username" => "VARCHAR(255) NOT NULL",
          "token" => "VARCHAR(255) NOT NULL",
          "created" => "DATETIME(0) NOT NULL DEFAULT NOW(0)",
        ),
        "keys" => array(
          "primary" => array(
            "" => array("token", "created")
          ),
        ),
        "attr" => "ENGINE=InnoDB DEFAULT CHARSET=utf8mb4 ROW_FORMAT=DYNAMIC"
      ),
      "imapsync" => array(
        "cols" => array(
          "id" => "INT NOT NULL AUTO_INCREMENT",
          "user2" => "VARCHAR(255) NOT NULL",
          "host1" => "VARCHAR(255) NOT NULL",
          "authmech1" => "ENUM('PLAIN','LOGIN','CRAM-MD5') DEFAULT 'PLAIN'",
          "regextrans2" => "VARCHAR(255) DEFAULT ''",
          "authmd51" => "TINYINT(1) NOT NULL DEFAULT 0",
          "domain2" => "VARCHAR(255) NOT NULL DEFAULT ''",
          "subfolder2" => "VARCHAR(255) NOT NULL DEFAULT ''",
          "user1" => "VARCHAR(255) NOT NULL",
          "password1" => "VARCHAR(255) NOT NULL",
          "exclude" => "VARCHAR(500) NOT NULL DEFAULT ''",
          "maxage" => "SMALLINT NOT NULL DEFAULT '0'",
          "mins_interval" => "SMALLINT UNSIGNED NOT NULL DEFAULT '0'",
          "maxbytespersecond" => "VARCHAR(50) NOT NULL DEFAULT '0'",
          "port1" => "SMALLINT UNSIGNED NOT NULL",
          "enc1" => "ENUM('TLS','SSL','PLAIN') DEFAULT 'TLS'",
          "delete2duplicates" => "TINYINT(1) NOT NULL DEFAULT '1'",
          "delete1" => "TINYINT(1) NOT NULL DEFAULT '0'",
          "delete2" => "TINYINT(1) NOT NULL DEFAULT '0'",
          "automap" => "TINYINT(1) NOT NULL DEFAULT '0'",
          "skipcrossduplicates" => "TINYINT(1) NOT NULL DEFAULT '0'",
          "custom_params" => "VARCHAR(512) NOT NULL DEFAULT ''",
          "timeout1" => "SMALLINT NOT NULL DEFAULT '600'",
          "timeout2" => "SMALLINT NOT NULL DEFAULT '600'",
          "subscribeall" => "TINYINT(1) NOT NULL DEFAULT '1'",
          "dry" => "TINYINT(1) NOT NULL DEFAULT '0'",
          "is_running" => "TINYINT(1) NOT NULL DEFAULT '0'",
          "returned_text" => "LONGTEXT",
          "last_run" => "TIMESTAMP NULL DEFAULT NULL",
          "success" => "TINYINT(1) UNSIGNED DEFAULT NULL",
          "exit_status" => "VARCHAR(50) DEFAULT NULL",
          "created" => "DATETIME(0) NOT NULL DEFAULT NOW(0)",
          "modified" => "DATETIME ON UPDATE CURRENT_TIMESTAMP",
          "active" => "TINYINT(1) NOT NULL DEFAULT '0'"
        ),
        "keys" => array(
          "primary" => array(
            "" => array("id")
          )
        ),
        "attr" => "ENGINE=InnoDB DEFAULT CHARSET=utf8mb4 ROW_FORMAT=DYNAMIC"
      ),
      "bcc_maps" => array(
        "cols" => array(
          "id" => "INT NOT NULL AUTO_INCREMENT",
          "local_dest" => "VARCHAR(255) NOT NULL",
          "bcc_dest" => "VARCHAR(255) NOT NULL",
          "domain" => "VARCHAR(255) NOT NULL",
          "type" => "ENUM('sender','rcpt')",
          "created" => "DATETIME(0) NOT NULL DEFAULT NOW(0)",
          "modified" => "DATETIME ON UPDATE CURRENT_TIMESTAMP",
          "active" => "TINYINT(1) NOT NULL DEFAULT '0'"
        ),
        "keys" => array(
          "primary" => array(
            "" => array("id")
          ),
          "key" => array(
            "local_dest" => array("local_dest"),
          )
        ),
        "attr" => "ENGINE=InnoDB DEFAULT CHARSET=utf8mb4 ROW_FORMAT=DYNAMIC"
      ),
      "recipient_maps" => array(
        "cols" => array(
          "id" => "INT NOT NULL AUTO_INCREMENT",
          "old_dest" => "VARCHAR(255) NOT NULL",
          "new_dest" => "VARCHAR(255) NOT NULL",
          "created" => "DATETIME(0) NOT NULL DEFAULT NOW(0)",
          "modified" => "DATETIME ON UPDATE CURRENT_TIMESTAMP",
          "active" => "TINYINT(1) NOT NULL DEFAULT '0'"
        ),
        "keys" => array(
          "primary" => array(
            "" => array("id")
          ),
          "key" => array(
            "local_dest" => array("old_dest"),
          )
        ),
        "attr" => "ENGINE=InnoDB DEFAULT CHARSET=utf8mb4 ROW_FORMAT=DYNAMIC"
      ),
      "tfa" => array(
        "cols" => array(
          "id" => "INT NOT NULL AUTO_INCREMENT",
          "key_id" => "VARCHAR(255) NOT NULL",
          "username" => "VARCHAR(255) NOT NULL",
          "authmech" => "ENUM('yubi_otp', 'u2f', 'hotp', 'totp', 'webauthn')",
          "secret" => "VARCHAR(255) DEFAULT NULL",
          "keyHandle" => "VARCHAR(1023) DEFAULT NULL",
          "publicKey" => "VARCHAR(4096) DEFAULT NULL",
          "counter" => "INT NOT NULL DEFAULT '0'",
          "certificate" => "TEXT",
          "active" => "TINYINT(1) NOT NULL DEFAULT '0'"
        ),
        "keys" => array(
          "primary" => array(
            "" => array("id")
          )
        ),
        "attr" => "ENGINE=InnoDB DEFAULT CHARSET=utf8mb4 ROW_FORMAT=DYNAMIC"
      ),
      "forwarding_hosts" => array(
        "cols" => array(
          "host" => "VARCHAR(255) NOT NULL",
          "source" => "VARCHAR(255) NOT NULL",
          "filter_spam" => "TINYINT(1) NOT NULL DEFAULT '0'"
        ),
        "keys" => array(
          "primary" => array(
            "" => array("host")
          ),
        ),
        "attr" => "ENGINE=InnoDB DEFAULT CHARSET=utf8mb4 ROW_FORMAT=DYNAMIC"
      ),
      "sogo_acl" => array(
        "cols" => array(
          "id" => "INT NOT NULL AUTO_INCREMENT",
          "c_folder_id" => "INT NOT NULL",
          "c_object" => "VARCHAR(255) NOT NULL",
          "c_uid" => "VARCHAR(255) NOT NULL",
          "c_role" => "VARCHAR(80) NOT NULL"
        ),
        "keys" => array(
          "primary" => array(
            "" => array("id")
          ),
          "key" => array(
            "sogo_acl_c_folder_id_idx" => array("c_folder_id"),
            "sogo_acl_c_uid_idx" => array("c_uid")
          )
        ),
        "attr" => "ENGINE=InnoDB DEFAULT CHARSET=utf8mb4 ROW_FORMAT=DYNAMIC"
      ),
      "sogo_alarms_folder" => array(
        "cols" => array(
          "id" => "INT NOT NULL AUTO_INCREMENT",
          "c_path" => "VARCHAR(255) NOT NULL",
          "c_name" => "VARCHAR(255) NOT NULL",
          "c_uid" => "VARCHAR(255) NOT NULL",
          "c_recurrence_id" => "INT(11) DEFAULT NULL",
          "c_alarm_number" => "INT(11) NOT NULL",
          "c_alarm_date" => "INT(11) NOT NULL"
        ),
        "keys" => array(
          "primary" => array(
            "" => array("id")
          )
        ),
        "attr" => "ENGINE=InnoDB DEFAULT CHARSET=utf8mb4 ROW_FORMAT=DYNAMIC"
      ),
      "sogo_cache_folder" => array(
        "cols" => array(
          "c_uid" => "VARCHAR(255) NOT NULL",
          "c_path" => "VARCHAR(255) NOT NULL",
          "c_parent_path" => "VARCHAR(255) DEFAULT NULL",
          "c_type" => "TINYINT(3) unsigned NOT NULL",
          "c_creationdate" => "INT(11) NOT NULL",
          "c_lastmodified" => "INT(11) NOT NULL",
          "c_version" => "INT(11) NOT NULL DEFAULT '0'",
          "c_deleted" => "TINYINT(4) NOT NULL DEFAULT '0'",
          "c_content" => "LONGTEXT"
        ),
        "keys" => array(
          "primary" => array(
            "" => array("c_uid", "c_path")
          ),
        ),
        "attr" => "ENGINE=InnoDB DEFAULT CHARSET=utf8mb4 ROW_FORMAT=DYNAMIC"
      ),
      "sogo_folder_info" => array(
        "cols" => array(
          "c_folder_id" => "BIGINT(20) unsigned NOT NULL AUTO_INCREMENT",
          "c_path" => "VARCHAR(255) NOT NULL",
          "c_path1" => "VARCHAR(255) NOT NULL",
          "c_path2" => "VARCHAR(255) DEFAULT NULL",
          "c_path3" => "VARCHAR(255) DEFAULT NULL",
          "c_path4" => "VARCHAR(255) DEFAULT NULL",
          "c_foldername" => "VARCHAR(255) NOT NULL",
          "c_location" => "VARCHAR(2048) DEFAULT NULL",
          "c_quick_location" => "VARCHAR(2048) DEFAULT NULL",
          "c_acl_location" => "VARCHAR(2048) DEFAULT NULL",
          "c_folder_type" => "VARCHAR(255) NOT NULL"
        ),
        "keys" => array(
          "primary" => array(
            "" => array("c_path")
          ),
          "unique" => array(
            "c_folder_id" => array("c_folder_id")
          )
        ),
        "attr" => "ENGINE=InnoDB DEFAULT CHARSET=utf8mb4 ROW_FORMAT=DYNAMIC"
      ),
      "sogo_quick_appointment" => array(
        "cols" => array(
          "c_folder_id" => "INT NOT NULL",
          "c_name" => "VARCHAR(255) NOT NULL",
          "c_uid" => "VARCHAR(1000) NOT NULL",
          "c_startdate" => "INT",
          "c_enddate" => "INT",
          "c_cycleenddate" => "INT",
          "c_title" => "VARCHAR(1000) NOT NULL",
          "c_participants" => "TEXT",
          "c_isallday" => "INT",
          "c_iscycle" => "INT",
          "c_cycleinfo" => "TEXT",
          "c_classification" => "INT NOT NULL",
          "c_isopaque" => "INT NOT NULL",
          "c_status" => "INT NOT NULL",
          "c_priority" => "INT",
          "c_location" => "VARCHAR(255)",
          "c_orgmail" => "VARCHAR(255)",
          "c_partmails" => "TEXT",
          "c_partstates" => "TEXT",
          "c_category" => "VARCHAR(255)",
          "c_sequence" => "INT",
          "c_component" => "VARCHAR(10) NOT NULL",
          "c_nextalarm" => "INT",
          "c_description" => "TEXT"
        ),
        "keys" => array(
          "primary" => array(
            "" => array("c_folder_id", "c_name")
          )
        ),
        "attr" => "ENGINE=InnoDB DEFAULT CHARSET=utf8mb4 ROW_FORMAT=DYNAMIC"
      ),
      "sogo_quick_contact" => array(
        "cols" => array(
          "c_folder_id" => "INT NOT NULL",
          "c_name" => "VARCHAR(255) NOT NULL",
          "c_givenname" => "VARCHAR(255)",
          "c_cn" => "VARCHAR(255)",
          "c_sn" => "VARCHAR(255)",
          "c_screenname" => "VARCHAR(255)",
          "c_l" => "VARCHAR(255)",
          "c_mail" => "TEXT",
          "c_o" => "VARCHAR(500)",
          "c_ou" => "VARCHAR(255)",
          "c_telephonenumber" => "VARCHAR(255)",
          "c_categories" => "VARCHAR(255)",
          "c_component" => "VARCHAR(10) NOT NULL",
          "c_hascertificate" => "INT4 DEFAULT 0"
        ),
        "keys" => array(
          "primary" => array(
            "" => array("c_folder_id", "c_name")
          )
        ),
        "attr" => "ENGINE=InnoDB DEFAULT CHARSET=utf8mb4 ROW_FORMAT=DYNAMIC"
      ),
      "sogo_sessions_folder" => array(
        "cols" => array(
          "c_id" => "VARCHAR(255) NOT NULL",
          "c_value" => "VARCHAR(4096) NOT NULL",
          "c_creationdate" => "INT(11) NOT NULL",
          "c_lastseen" => "INT(11) NOT NULL"
        ),
        "keys" => array(
          "primary" => array(
            "" => array("c_id")
          )
        ),
        "attr" => "ENGINE=InnoDB DEFAULT CHARSET=utf8mb4 ROW_FORMAT=DYNAMIC"
      ),
      "sogo_store" => array(
        "cols" => array(
          "c_folder_id" => "INT NOT NULL",
          "c_name" => "VARCHAR(255) NOT NULL",
          "c_content" => "MEDIUMTEXT NOT NULL",
          "c_creationdate" => "INT NOT NULL",
          "c_lastmodified" => "INT NOT NULL",
          "c_version" => "INT NOT NULL",
          "c_deleted" => "INT"
        ),
        "keys" => array(
          "primary" => array(
            "" => array("c_folder_id", "c_name")
          )
        ),
        "attr" => "ENGINE=InnoDB DEFAULT CHARSET=utf8mb4 ROW_FORMAT=DYNAMIC"
      ),
      "sogo_admin" => array(
        "cols" => array(
          "c_key" => "VARCHAR(255) NOT NULL DEFAULT ''",
          "c_content"  => "mediumtext NOT NULL",
        ),
        "keys" => array(
          "primary" => array(
            "" => array("c_key")
          )
        ),
        "attr" => "ENGINE=InnoDB DEFAULT CHARSET=utf8mb4 ROW_FORMAT=DYNAMIC"
<<<<<<< HEAD
      ),
=======
      ),      
>>>>>>> 03fccb28
      "pushover" => array(
        "cols" => array(
          "username" => "VARCHAR(255) NOT NULL",
          "key" => "VARCHAR(255) NOT NULL",
          "token" => "VARCHAR(255) NOT NULL",
          "attributes" => "JSON",
          "title" => "TEXT",
          "text" => "TEXT",
          "senders" => "TEXT",
          "senders_regex" => "TEXT",
          "active" => "TINYINT(1) NOT NULL DEFAULT '1'"
        ),
        "keys" => array(
          "primary" => array(
            "" => array("username")
          )
        ),
        "attr" => "ENGINE=InnoDB DEFAULT CHARSET=utf8mb4 ROW_FORMAT=DYNAMIC"
      ),
      "sogo_user_profile" => array(
        "cols" => array(
          "c_uid" => "VARCHAR(255) NOT NULL",
          "c_defaults" => "LONGTEXT",
          "c_settings" => "LONGTEXT"
        ),
        "keys" => array(
          "primary" => array(
            "" => array("c_uid")
          )
        ),
        "attr" => "ENGINE=InnoDB DEFAULT CHARSET=utf8mb4 ROW_FORMAT=DYNAMIC"
      ),
      "oauth_clients" => array(
        "cols" => array(
          "id" => "INT NOT NULL AUTO_INCREMENT",
          "client_id" => "VARCHAR(80) NOT NULL",
          "client_secret" => "VARCHAR(80)",
          "redirect_uri" => "VARCHAR(2000)",
          "grant_types" => "VARCHAR(80)",
          "scope" => "VARCHAR(4000)",
          "user_id" => "VARCHAR(80)"
        ),
        "keys" => array(
          "primary" => array(
            "" => array("client_id")
          ),
          "unique" => array(
            "id" => array("id")
          )
        ),
        "attr" => "ENGINE=InnoDB DEFAULT CHARSET=utf8mb4 ROW_FORMAT=DYNAMIC"
      ),
      "oauth_access_tokens" => array(
        "cols" => array(
          "access_token" => "VARCHAR(40) NOT NULL",
          "client_id" => "VARCHAR(80) NOT NULL",
          "user_id" => "VARCHAR(80)",
          "expires" => "TIMESTAMP NOT NULL",
          "scope" => "VARCHAR(4000)"
        ),
        "keys" => array(
          "primary" => array(
            "" => array("access_token")
          )
        ),
        "attr" => "ENGINE=InnoDB DEFAULT CHARSET=utf8mb4 ROW_FORMAT=DYNAMIC"
      ),
      "oauth_authorization_codes" => array(
        "cols" => array(
          "authorization_code" => "VARCHAR(40) NOT NULL",
          "client_id" => "VARCHAR(80) NOT NULL",
          "user_id" => "VARCHAR(80)",
          "redirect_uri" => "VARCHAR(2000)",
          "expires" => "TIMESTAMP NOT NULL",
          "scope" => "VARCHAR(4000)",
          "id_token" => "VARCHAR(1000)"
        ),
        "keys" => array(
          "primary" => array(
            "" => array("authorization_code")
          )
        ),
        "attr" => "ENGINE=InnoDB DEFAULT CHARSET=utf8mb4 ROW_FORMAT=DYNAMIC"
      ),
      "oauth_refresh_tokens" => array(
        "cols" => array(
          "refresh_token" => "VARCHAR(40) NOT NULL",
          "client_id" => "VARCHAR(80) NOT NULL",
          "user_id" => "VARCHAR(80)",
          "expires" => "TIMESTAMP NOT NULL",
          "scope" => "VARCHAR(4000)"
        ),
        "keys" => array(
          "primary" => array(
            "" => array("refresh_token")
          )
        ),
        "attr" => "ENGINE=InnoDB DEFAULT CHARSET=utf8mb4 ROW_FORMAT=DYNAMIC"
      )
    );

    foreach ($tables as $table => $properties) {
      // Migrate to quarantine
      if ($table == 'quarantine') {
        $stmt = $pdo->query("SHOW TABLES LIKE 'quarantaine'");
        $num_results = count($stmt->fetchAll(PDO::FETCH_ASSOC));
        if ($num_results != 0) {
          $stmt = $pdo->query("SHOW TABLES LIKE 'quarantine'");
          $num_results = count($stmt->fetchAll(PDO::FETCH_ASSOC));
          if ($num_results == 0) {
            $pdo->query("RENAME TABLE `quarantaine` TO `quarantine`");
          }
        }
      }

      // Migrate tls_enforce_* options
      if ($table == 'mailbox') {
        $stmt = $pdo->query("SHOW TABLES LIKE 'mailbox'");
        $num_results = count($stmt->fetchAll(PDO::FETCH_ASSOC));
        if ($num_results != 0) {
          $stmt = $pdo->query("SHOW COLUMNS FROM `mailbox` LIKE '%tls_enforce%'");
          $num_results = count($stmt->fetchAll(PDO::FETCH_ASSOC));
          if ($num_results != 0) {
            $stmt = $pdo->query("SELECT `username`, `tls_enforce_in`, `tls_enforce_out` FROM `mailbox`");
            $tls_options_rows = $stmt->fetchAll(PDO::FETCH_ASSOC);
            while ($row = array_shift($tls_options_rows)) {
              $tls_options[$row['username']] = array('tls_enforce_in' => $row['tls_enforce_in'], 'tls_enforce_out' => $row['tls_enforce_out']);
            }
          }
        }
      }

      $stmt = $pdo->query("SHOW TABLES LIKE '" . $table . "'");
      $num_results = count($stmt->fetchAll(PDO::FETCH_ASSOC));
      if ($num_results != 0) {
        $stmt = $pdo->prepare("SELECT CONCAT('ALTER TABLE `', `table_schema`, '`.', `table_name`, ' DROP FOREIGN KEY ', `constraint_name`, ';') AS `FKEY_DROP` FROM `information_schema`.`table_constraints`
          WHERE `constraint_type` = 'FOREIGN KEY' AND `table_name` = :table;");
        $stmt->execute(array(':table' => $table));
        $rows = $stmt->fetchAll(PDO::FETCH_ASSOC);
        while ($row = array_shift($rows)) {
          $pdo->query($row['FKEY_DROP']);
        }
        foreach($properties['cols'] as $column => $type) {
          $stmt = $pdo->query("SHOW COLUMNS FROM `" . $table . "` LIKE '" . $column . "'");
          $num_results = count($stmt->fetchAll(PDO::FETCH_ASSOC));
          if ($num_results == 0) {
            if (strpos($type, 'AUTO_INCREMENT') !== false) {
              $type = $type . ' PRIMARY KEY ';
              // Adding an AUTO_INCREMENT key, need to drop primary keys first, if exists
              $stmt = $pdo->query("SHOW KEYS FROM `" . $table . "` WHERE Key_name = 'PRIMARY'");
              $num_results = count($stmt->fetchAll(PDO::FETCH_ASSOC));
              if ($num_results != 0) {
                $pdo->query("ALTER TABLE `" . $table . "` DROP PRIMARY KEY");
              }
            }
            $pdo->query("ALTER TABLE `" . $table . "` ADD `" . $column . "` " . $type);
          }
          else {
            $pdo->query("ALTER TABLE `" . $table . "` MODIFY COLUMN `" . $column . "` " . $type);
          }
        }
        foreach($properties['keys'] as $key_type => $key_content) {
          if (strtolower($key_type) == 'primary') {
            foreach ($key_content as $key_values) {
              $fields = "`" . implode("`, `", $key_values) . "`";
              $stmt = $pdo->query("SHOW KEYS FROM `" . $table . "` WHERE Key_name = 'PRIMARY'");
              $num_results = count($stmt->fetchAll(PDO::FETCH_ASSOC));
              $is_drop = ($num_results != 0) ? "DROP PRIMARY KEY, " : "";
              $pdo->query("ALTER TABLE `" . $table . "` " . $is_drop . "ADD PRIMARY KEY (" . $fields . ")");
            }
          }
          if (strtolower($key_type) == 'key') {
            foreach ($key_content as $key_name => $key_values) {
              $fields = "`" . implode("`, `", $key_values) . "`";
              $stmt = $pdo->query("SHOW KEYS FROM `" . $table . "` WHERE Key_name = '" . $key_name . "'");
              $num_results = count($stmt->fetchAll(PDO::FETCH_ASSOC));
              $is_drop = ($num_results != 0) ? "DROP INDEX `" . $key_name . "`, " : "";
              $pdo->query("ALTER TABLE `" . $table . "` " . $is_drop . "ADD KEY `" . $key_name . "` (" . $fields . ")");
            }
          }
          if (strtolower($key_type) == 'unique') {
            foreach ($key_content as $key_name => $key_values) {
              $fields = "`" . implode("`, `", $key_values) . "`";
              $stmt = $pdo->query("SHOW KEYS FROM `" . $table . "` WHERE Key_name = '" . $key_name . "'");
              $num_results = count($stmt->fetchAll(PDO::FETCH_ASSOC));
              $is_drop = ($num_results != 0) ? "DROP INDEX `" . $key_name . "`, " : "";
              $pdo->query("ALTER TABLE `" . $table . "` " . $is_drop . "ADD UNIQUE KEY `" . $key_name . "` (" . $fields . ")");
            }
          }
          if (strtolower($key_type) == 'fkey') {
            foreach ($key_content as $key_name => $key_values) {
              $fields = "`" . implode("`, `", $key_values) . "`";
              $stmt = $pdo->query("SHOW KEYS FROM `" . $table . "` WHERE Key_name = '" . $key_name . "'");
              $num_results = count($stmt->fetchAll(PDO::FETCH_ASSOC));
              if ($num_results != 0) {
                $pdo->query("ALTER TABLE `" . $table . "` DROP INDEX `" . $key_name . "`");
              }
              @list($table_ref, $field_ref) = explode('.', $key_values['ref']);
              $pdo->query("ALTER TABLE `" . $table . "` ADD FOREIGN KEY `" . $key_name . "` (" . $key_values['col'] . ") REFERENCES `" . $table_ref . "` (`" . $field_ref . "`)
                ON DELETE " . $key_values['delete'] . " ON UPDATE " . $key_values['update']);
            }
          }
        }
        // Drop all vanished columns
        $stmt = $pdo->query("SHOW COLUMNS FROM `" . $table . "`");
        $cols_in_table = $stmt->fetchAll(PDO::FETCH_ASSOC);
        while ($row = array_shift($cols_in_table)) {
          if (!array_key_exists($row['Field'], $properties['cols'])) {
            $pdo->query("ALTER TABLE `" . $table . "` DROP COLUMN `" . $row['Field'] . "`;");
          }
        }

        // Step 1: Get all non-primary keys, that currently exist and those that should exist
        $stmt = $pdo->query("SHOW KEYS FROM `" . $table . "` WHERE `Key_name` != 'PRIMARY'");
        $keys_in_table = $stmt->fetchAll(PDO::FETCH_ASSOC);
        $keys_to_exist = array();
        if (isset($properties['keys']['unique']) && is_array($properties['keys']['unique'])) {
          foreach ($properties['keys']['unique'] as $key_name => $key_values) {
             $keys_to_exist[] = $key_name;
          }
        }
        if (isset($properties['keys']['key']) && is_array($properties['keys']['key'])) {
          foreach ($properties['keys']['key'] as $key_name => $key_values) {
             $keys_to_exist[] = $key_name;
          }
        }
        // Index for foreign key must exist
        if (isset($properties['keys']['fkey']) && is_array($properties['keys']['fkey'])) {
          foreach ($properties['keys']['fkey'] as $key_name => $key_values) {
             $keys_to_exist[] = $key_name;
          }
        }
        // Step 2: Drop all vanished indexes
        while ($row = array_shift($keys_in_table)) {
          if (!in_array($row['Key_name'], $keys_to_exist)) {
            $pdo->query("ALTER TABLE `" . $table . "` DROP INDEX `" . $row['Key_name'] . "`");
          }
        }
        // Step 3: Drop all vanished primary keys
        if (!isset($properties['keys']['primary'])) {
          $stmt = $pdo->query("SHOW KEYS FROM `" . $table . "` WHERE Key_name = 'PRIMARY'");
          $num_results = count($stmt->fetchAll(PDO::FETCH_ASSOC));
          if ($num_results != 0) {
            $pdo->query("ALTER TABLE `" . $table . "` DROP PRIMARY KEY");
          }
        }
      }
      else {
        // Create table if it is missing
        $sql = "CREATE TABLE IF NOT EXISTS `" . $table . "` (";
        foreach($properties['cols'] as $column => $type) {
          $sql .= "`" . $column . "` " . $type . ",";
        }
        foreach($properties['keys'] as $key_type => $key_content) {
          if (strtolower($key_type) == 'primary') {
            foreach ($key_content as $key_values) {
              $fields = "`" . implode("`, `", $key_values) . "`";
              $sql .= "PRIMARY KEY (" . $fields . ")" . ",";
            }
          }
          elseif (strtolower($key_type) == 'key') {
            foreach ($key_content as $key_name => $key_values) {
              $fields = "`" . implode("`, `", $key_values) . "`";
              $sql .= "KEY `" . $key_name . "` (" . $fields . ")" . ",";
            }
          }
          elseif (strtolower($key_type) == 'unique') {
            foreach ($key_content as $key_name => $key_values) {
              $fields = "`" . implode("`, `", $key_values) . "`";
              $sql .= "UNIQUE KEY `" . $key_name . "` (" . $fields . ")" . ",";
            }
          }
          elseif (strtolower($key_type) == 'fkey') {
            foreach ($key_content as $key_name => $key_values) {
              @list($table_ref, $field_ref) = explode('.', $key_values['ref']);
              $sql .= "FOREIGN KEY `" . $key_name . "` (" . $key_values['col'] . ") REFERENCES `" . $table_ref . "` (`" . $field_ref . "`)
                ON DELETE " . $key_values['delete'] . " ON UPDATE " . $key_values['update'] . ",";
            }
          }
        }
        $sql = rtrim($sql, ",");
        $sql .= ") " . $properties['attr'];
        $pdo->query($sql);
      }
      // Reset table attributes
      $pdo->query("ALTER TABLE `" . $table . "` " . $properties['attr'] . ";");

    }

    // Recreate SQL views
    foreach ($views as $view => $create) {
      $pdo->query("DROP VIEW IF EXISTS `" . $view . "`;");
      $pdo->query($create);
    }

    // Mitigate imapsync argument injection issue
    $pdo->query("UPDATE `imapsync` SET `custom_params` = ''
      WHERE `custom_params` LIKE '%pipemess%'
        OR custom_params LIKE '%skipmess%'
        OR custom_params LIKE '%delete2foldersonly%'
        OR custom_params LIKE '%delete2foldersbutnot%'
        OR custom_params LIKE '%regexflag%'
        OR custom_params LIKE '%pipemess%'
        OR custom_params LIKE '%regextrans2%'
        OR custom_params LIKE '%maxlinelengthcmd%';");

    // Migrate webauthn tfa
    $stmt = $pdo->query("ALTER TABLE `tfa` MODIFY COLUMN `authmech` ENUM('yubi_otp', 'u2f', 'hotp', 'totp', 'webauthn')");

    // Inject admin if not exists
    $stmt = $pdo->query("SELECT NULL FROM `admin`");
    $num_results = count($stmt->fetchAll(PDO::FETCH_ASSOC));
    if ($num_results == 0) {
    $pdo->query("INSERT INTO `admin` (`username`, `password`, `superadmin`, `created`, `modified`, `active`)
      VALUES ('admin', '{SSHA256}K8eVJ6YsZbQCfuJvSUbaQRLr0HPLz5rC9IAp0PAFl0tmNDBkMDc0NDAyOTAxN2Rk', 1, NOW(), NOW(), 1)");
    $pdo->query("INSERT INTO `domain_admins` (`username`, `domain`, `created`, `active`)
        SELECT `username`, 'ALL', NOW(), 1 FROM `admin`
          WHERE superadmin='1' AND `username` NOT IN (SELECT `username` FROM `domain_admins`);");
    $pdo->query("DELETE FROM `admin` WHERE `username` NOT IN  (SELECT `username` FROM `domain_admins`);");
    }
    // Insert new DB schema version
    $pdo->query("REPLACE INTO `versions` (`application`, `version`) VALUES ('db_schema', '" . $db_version . "');");

    // Fix dangling domain admins
    $pdo->query("DELETE FROM `admin` WHERE `superadmin` = 0 AND `username` NOT IN (SELECT `username`FROM `domain_admins`);");
    $pdo->query("DELETE FROM `da_acl` WHERE `username` NOT IN (SELECT `username`FROM `domain_admins`);");

    // Migrate attributes
    // pushover
    $pdo->query("UPDATE `pushover` SET `attributes` = '{}' WHERE `attributes` = '' OR `attributes` IS NULL;");
    $pdo->query("UPDATE `pushover` SET `attributes` =  JSON_SET(`attributes`, '$.evaluate_x_prio', \"0\") WHERE JSON_VALUE(`attributes`, '$.evaluate_x_prio') IS NULL;");
    $pdo->query("UPDATE `pushover` SET `attributes` =  JSON_SET(`attributes`, '$.only_x_prio', \"0\") WHERE JSON_VALUE(`attributes`, '$.only_x_prio') IS NULL;");
    $pdo->query("UPDATE `pushover` SET `attributes` =  JSON_SET(`attributes`, '$.sound', \"pushover\") WHERE JSON_VALUE(`attributes`, '$.sound') IS NULL;");
    // mailbox
    $pdo->query("UPDATE `mailbox` SET `attributes` = '{}' WHERE `attributes` = '' OR `attributes` IS NULL;");
    $pdo->query("UPDATE `mailbox` SET `attributes` =  JSON_SET(`attributes`, '$.passwd_update', \"0\") WHERE JSON_VALUE(`attributes`, '$.passwd_update') IS NULL;");
    $pdo->query("UPDATE `mailbox` SET `attributes` =  JSON_SET(`attributes`, '$.relayhost', \"0\") WHERE JSON_VALUE(`attributes`, '$.relayhost') IS NULL;");
    $pdo->query("UPDATE `mailbox` SET `attributes` =  JSON_SET(`attributes`, '$.force_pw_update', \"0\") WHERE JSON_VALUE(`attributes`, '$.force_pw_update') IS NULL;");
    $pdo->query("UPDATE `mailbox` SET `attributes` =  JSON_SET(`attributes`, '$.sieve_access', \"1\") WHERE JSON_VALUE(`attributes`, '$.sieve_access') IS NULL;");
    $pdo->query("UPDATE `mailbox` SET `attributes` =  JSON_SET(`attributes`, '$.sogo_access', \"1\") WHERE JSON_VALUE(`attributes`, '$.sogo_access') IS NULL;");
    $pdo->query("UPDATE `mailbox` SET `attributes` =  JSON_SET(`attributes`, '$.imap_access', \"1\") WHERE JSON_VALUE(`attributes`, '$.imap_access') IS NULL;");
    $pdo->query("UPDATE `mailbox` SET `attributes` =  JSON_SET(`attributes`, '$.pop3_access', \"1\") WHERE JSON_VALUE(`attributes`, '$.pop3_access') IS NULL;");
    $pdo->query("UPDATE `mailbox` SET `attributes` =  JSON_SET(`attributes`, '$.smtp_access', \"1\") WHERE JSON_VALUE(`attributes`, '$.smtp_access') IS NULL;");
    $pdo->query("UPDATE `mailbox` SET `attributes` =  JSON_SET(`attributes`, '$.mailbox_format', \"maildir:\") WHERE JSON_VALUE(`attributes`, '$.mailbox_format') IS NULL;");
    $pdo->query("UPDATE `mailbox` SET `attributes` =  JSON_SET(`attributes`, '$.quarantine_notification', \"never\") WHERE JSON_VALUE(`attributes`, '$.quarantine_notification') IS NULL;");
    $pdo->query("UPDATE `mailbox` SET `attributes` =  JSON_SET(`attributes`, '$.quarantine_category', \"reject\") WHERE JSON_VALUE(`attributes`, '$.quarantine_category') IS NULL;");
    foreach($tls_options as $tls_user => $tls_options) {
      $stmt = $pdo->prepare("UPDATE `mailbox` SET `attributes` = JSON_SET(`attributes`, '$.tls_enforce_in', :tls_enforce_in),
        `attributes` = JSON_SET(`attributes`, '$.tls_enforce_out', :tls_enforce_out)
          WHERE `username` = :username");
      $stmt->execute(array(':tls_enforce_in' => $tls_options['tls_enforce_in'], ':tls_enforce_out' => $tls_options['tls_enforce_out'], ':username' => $tls_user));
    }
    // Set tls_enforce_* if still missing (due to deleted attrs for example)
    $pdo->query("UPDATE `mailbox` SET `attributes` =  JSON_SET(`attributes`, '$.tls_enforce_out', \"1\") WHERE JSON_VALUE(`attributes`, '$.tls_enforce_out') IS NULL;");
    $pdo->query("UPDATE `mailbox` SET `attributes` =  JSON_SET(`attributes`, '$.tls_enforce_in', \"1\") WHERE JSON_VALUE(`attributes`, '$.tls_enforce_in') IS NULL;");
    // Fix ACL
    $pdo->query("INSERT INTO `user_acl` (`username`) SELECT `username` FROM `mailbox` WHERE `kind` = '' AND NOT EXISTS (SELECT `username` FROM `user_acl`);");
    $pdo->query("INSERT INTO `da_acl` (`username`) SELECT DISTINCT `username` FROM `domain_admins` WHERE `username` != 'admin' AND NOT EXISTS (SELECT `username` FROM `da_acl`);");
    // Fix domain_admins
    $pdo->query("DELETE FROM `domain_admins` WHERE `domain` = 'ALL';");

    // add default templates
    $default_domain_template = array(
      "template" => "Default",
      "type" => "domain",
      "attributes" => array(
        "tags" => array(),
        "max_num_aliases_for_domain" => 400,
        "max_num_mboxes_for_domain" => 10,
        "def_quota_for_mbox" => 3072 * 1048576,
        "max_quota_for_mbox" => 10240 * 1048576,
        "max_quota_for_domain" => 10240 * 1048576,
        "rl_frame" => "s",
        "rl_value" => "",
        "active" => 1,
        "gal" => 1,
        "backupmx" => 0,
        "relay_all_recipients" => 0,
        "relay_unknown_only" => 0,
        "dkim_selector" => "dkim",
        "key_size" => 2048,
        "max_quota_for_domain" => 10240 * 1048576,
      )
    );     
    $default_mailbox_template = array(
      "template" => "Default",
      "type" => "mailbox",
      "attributes" => array(
        "tags" => array(),
        "quota" => 0,
        "quarantine_notification" => strval($GLOBALS['MAILBOX_DEFAULT_ATTRIBUTES']['quarantine_notification']),
        "quarantine_category" => strval($GLOBALS['MAILBOX_DEFAULT_ATTRIBUTES']['quarantine_category']),
        "rl_frame" => "s",
        "rl_value" => "",
        "force_pw_update" => intval($GLOBALS['MAILBOX_DEFAULT_ATTRIBUTES']['force_pw_update']),
        "sogo_access" => intval($GLOBALS['MAILBOX_DEFAULT_ATTRIBUTES']['sogo_access']),
        "active" => 1,
        "tls_enforce_in" => intval($GLOBALS['MAILBOX_DEFAULT_ATTRIBUTES']['tls_enforce_in']),
        "tls_enforce_out" => intval($GLOBALS['MAILBOX_DEFAULT_ATTRIBUTES']['tls_enforce_out']),
        "imap_access" => intval($GLOBALS['MAILBOX_DEFAULT_ATTRIBUTES']['imap_access']),
        "pop3_access" => intval($GLOBALS['MAILBOX_DEFAULT_ATTRIBUTES']['pop3_access']),
        "smtp_access" => intval($GLOBALS['MAILBOX_DEFAULT_ATTRIBUTES']['smtp_access']),
        "sieve_access" => intval($GLOBALS['MAILBOX_DEFAULT_ATTRIBUTES']['sieve_access']),
        "acl_spam_alias" => 1,
        "acl_tls_policy" => 1,
        "acl_spam_score" => 1,
        "acl_spam_policy" => 1,
        "acl_delimiter_action" => 1,
        "acl_syncjobs" => 0,
        "acl_eas_reset" => 1,
        "acl_sogo_profile_reset" => 0,
        "acl_pushover" => 1,
        "acl_quarantine" => 1,
        "acl_quarantine_attachments" => 1,
        "acl_quarantine_notification" => 1,
        "acl_quarantine_category" => 1,
        "acl_app_passwds" => 1,
      )
    );        
    $stmt = $pdo->prepare("SELECT id FROM `templates` WHERE `type` = :type AND `template` = :template");
    $stmt->execute(array(
      ":type" => "domain",
      ":template" => $default_domain_template["template"]
    ));
    $row = $stmt->fetch(PDO::FETCH_ASSOC);
    if (empty($row)){
      $stmt = $pdo->prepare("INSERT INTO `templates` (`type`, `template`, `attributes`)
        VALUES (:type, :template, :attributes)");
      $stmt->execute(array(
        ":type" => "domain",
        ":template" => $default_domain_template["template"],
        ":attributes" => json_encode($default_domain_template["attributes"])
      )); 
    }    
    $stmt = $pdo->prepare("SELECT id FROM `templates` WHERE `type` = :type AND `template` = :template");
    $stmt->execute(array(
      ":type" => "mailbox",
      ":template" => $default_mailbox_template["template"]
    ));
    $row = $stmt->fetch(PDO::FETCH_ASSOC);
    if (empty($row)){
      $stmt = $pdo->prepare("INSERT INTO `templates` (`type`, `template`, `attributes`)
        VALUES (:type, :template, :attributes)");
      $stmt->execute(array(
        ":type" => "mailbox",
        ":template" => $default_mailbox_template["template"],
        ":attributes" => json_encode($default_mailbox_template["attributes"])
      )); 
    } 

    // remove old sogo views and triggers
    $pdo->query("DROP TRIGGER IF EXISTS sogo_update_password");

    if (php_sapi_name() == "cli") {
      echo "DB initialization completed" . PHP_EOL;
    } else {
      $_SESSION['return'][] = array(
        'type' => 'success',
        'log' => array(__FUNCTION__),
        'msg' => 'db_init_complete'
      );
    }
  }
  catch (PDOException $e) {
    if (php_sapi_name() == "cli") {
      echo "DB initialization failed: " . print_r($e, true) . PHP_EOL;
    } else {
      $_SESSION['return'][] = array(
        'type' => 'danger',
        'log' => array(__FUNCTION__),
        'msg' => array('mysql_error', $e)
      );
    }
  }
}
if (php_sapi_name() == "cli") {
  include '/web/inc/vars.inc.php';
  include '/web/inc/functions.inc.php';
  include '/web/inc/functions.docker.inc.php';
  // $now = new DateTime();
  // $mins = $now->getOffset() / 60;
  // $sgn = ($mins < 0 ? -1 : 1);
  // $mins = abs($mins);
  // $hrs = floor($mins / 60);
  // $mins -= $hrs * 60;
  // $offset = sprintf('%+d:%02d', $hrs*$sgn, $mins);
  $dsn = $database_type . ":unix_socket=" . $database_sock . ";dbname=" . $database_name;
  $opt = [
    PDO::ATTR_ERRMODE            => PDO::ERRMODE_EXCEPTION,
    PDO::ATTR_DEFAULT_FETCH_MODE => PDO::FETCH_ASSOC,
    PDO::ATTR_EMULATE_PREPARES   => false,
    //PDO::MYSQL_ATTR_INIT_COMMAND => "SET time_zone = '" . $offset . "', group_concat_max_len = 3423543543;",
  ];
  $pdo = new PDO($dsn, $database_user, $database_pass, $opt);
  $stmt = $pdo->query("SELECT COUNT('OK') AS OK_C FROM INFORMATION_SCHEMA.TABLES WHERE TABLE_NAME = 'sogo_view' OR TABLE_NAME = '_sogo_static_view';");
  $res = $stmt->fetch(PDO::FETCH_ASSOC);
  if (intval($res['OK_C']) === 2) {
    // Be more precise when replacing into _sogo_static_view, col orders may change
    try {
      update_sogo_static_view();
      echo "Fixed _sogo_static_view" . PHP_EOL;
    }
    catch ( Exception $e ) {
      // Dunno
    }
  }
  try {
    $m = new Memcached();
    $m->addServer('memcached', 11211);
    $m->flush();
    echo "Cleaned up memcached". PHP_EOL;
  }
  catch ( Exception $e ) {
    // Dunno
  }
  init_db_schema();
}<|MERGE_RESOLUTION|>--- conflicted
+++ resolved
@@ -3,11 +3,7 @@
   try {
     global $pdo;
 
-<<<<<<< HEAD
-    $db_version = "06062024_1210";
-=======
-    $db_version = "26022024_1433";
->>>>>>> 03fccb28
+    $db_version = "31072024_1012";
 
     $stmt = $pdo->query("SHOW TABLES LIKE 'versions'");
     $num_results = count($stmt->fetchAll(PDO::FETCH_ASSOC));
@@ -1009,11 +1005,7 @@
           )
         ),
         "attr" => "ENGINE=InnoDB DEFAULT CHARSET=utf8mb4 ROW_FORMAT=DYNAMIC"
-<<<<<<< HEAD
-      ),
-=======
       ),      
->>>>>>> 03fccb28
       "pushover" => array(
         "cols" => array(
           "username" => "VARCHAR(255) NOT NULL",
