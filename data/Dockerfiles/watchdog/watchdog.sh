#!/bin/bash

trap "exit" INT TERM
trap "kill 0" EXIT

# Prepare
BACKGROUND_TASKS=()
echo "Waiting for containers to settle..."
for i in {30..1}; do
  echo "${i}"
  sleep 1
done

if [[ "${USE_WATCHDOG}" =~ ^([nN][oO]|[nN])+$ ]]; then
  echo -e "$(date) - USE_WATCHDOG=n, skipping watchdog..."
  sleep 365d
  exec $(readlink -f "$0")
fi

if [[ "${WATCHDOG_VERBOSE}" =~ ^([yY][eE][sS]|[yY])+$ ]]; then
  SMTP_VERBOSE="--verbose"
  CURL_VERBOSE="--verbose"
  set -xv
else
  SMTP_VERBOSE=""
  CURL_VERBOSE=""
  exec 2>/dev/null
fi

# Checks pipe their corresponding container name in this pipe
if [[ ! -p /tmp/com_pipe ]]; then
  mkfifo /tmp/com_pipe
fi

# Wait for containers
while ! mysqladmin status --socket=/var/run/mysqld/mysqld.sock -u${DBUSER} -p${DBPASS} --silent; do
  echo "Waiting for SQL..."
  sleep 2
done

# Do not attempt to write to slave
if [[ ! -z ${REDIS_SLAVEOF_IP} ]]; then
  REDIS_CMDLINE="redis-cli -h ${REDIS_SLAVEOF_IP} -p ${REDIS_SLAVEOF_PORT}"
else
  REDIS_CMDLINE="redis-cli -h redis -p 6379"
fi

until [[ $(${REDIS_CMDLINE} PING) == "PONG" ]]; do
  echo "Waiting for Redis..."
  sleep 2
done

${REDIS_CMDLINE} DEL F2B_RES > /dev/null

# Common functions
get_ipv6(){
  local IPV6=
  local IPV6_SRCS=
  local TRY=
  IPV6_SRCS[0]="ip6.mailcow.email"
  IPV6_SRCS[1]="ip6.nevondo.com"
  until [[ ! -z ${IPV6} ]] || [[ ${TRY} -ge 10 ]]; do
    IPV6=$(curl --connect-timeout 3 -m 10 -L6s ${IPV6_SRCS[$RANDOM % ${#IPV6_SRCS[@]} ]} | grep "^\([0-9a-fA-F]\{0,4\}:\)\{1,7\}[0-9a-fA-F]\{0,4\}$")
    [[ ! -z ${TRY} ]] && sleep 1
    TRY=$((TRY+1))
  done
  echo ${IPV6}
}

array_diff() {
  # https://stackoverflow.com/questions/2312762, Alex Offshore
  eval local ARR1=\(\"\${$2[@]}\"\)
  eval local ARR2=\(\"\${$3[@]}\"\)
  local IFS=$'\n'
  mapfile -t $1 < <(comm -23 <(echo "${ARR1[*]}" | sort) <(echo "${ARR2[*]}" | sort))
}

progress() {
  SERVICE=${1}
  TOTAL=${2}
  CURRENT=${3}
  DIFF=${4}
  [[ -z ${DIFF} ]] && DIFF=0
  [[ -z ${TOTAL} || -z ${CURRENT} ]] && return
  [[ ${CURRENT} -gt ${TOTAL} ]] && return
  [[ ${CURRENT} -lt 0 ]] && CURRENT=0
  PERCENT=$(( 200 * ${CURRENT} / ${TOTAL} % 2 + 100 * ${CURRENT} / ${TOTAL} ))
  ${REDIS_CMDLINE} LPUSH WATCHDOG_LOG "{\"time\":\"$(date +%s)\",\"service\":\"${SERVICE}\",\"lvl\":\"${PERCENT}\",\"hpnow\":\"${CURRENT}\",\"hptotal\":\"${TOTAL}\",\"hpdiff\":\"${DIFF}\"}" > /dev/null
  log_msg "${SERVICE} health level: ${PERCENT}% (${CURRENT}/${TOTAL}), health trend: ${DIFF}" no_redis
  # Return 10 to indicate a dead service
  [ ${CURRENT} -le 0 ] && return 10
}

log_msg() {
  if [[ ${2} != "no_redis" ]]; then
    ${REDIS_CMDLINE} LPUSH WATCHDOG_LOG "{\"time\":\"$(date +%s)\",\"message\":\"$(printf '%s' "${1}" | \
      tr '\r\n%&;$"_[]{}-' ' ')\"}" > /dev/null
  fi
  echo $(date) $(printf '%s\n' "${1}")
}

function notify_error() {
  # Check if one of the notification options is enabled
  [[ -z ${WATCHDOG_NOTIFY_EMAIL} ]] && [[ -z ${WATCHDOG_NOTIFY_WEBHOOK} ]] && return 0
  THROTTLE=
  [[ -z ${1} ]] && return 1
  # If exists, body will be the content of "/tmp/${1}", even if ${2} is set
  [[ -z ${2} ]] && BODY="Service was restarted on $(date), please check your mailcow installation." || BODY="$(date) - ${2}"
  # If exists, mail will be throttled by argument in seconds
  [[ ! -z ${3} ]] && THROTTLE=${3}
  if [[ ! -z ${THROTTLE} ]]; then
    TTL_LEFT="$(${REDIS_CMDLINE} TTL THROTTLE_${1} 2> /dev/null)"
    if [[ "${TTL_LEFT}" == "-2" ]]; then
      # Delay key not found, setting a delay key now
      ${REDIS_CMDLINE} SET THROTTLE_${1} 1 EX ${THROTTLE}
    else
      log_msg "Not sending notification email now, blocked for ${TTL_LEFT} seconds..."
      return 1
    fi
  fi
  WATCHDOG_NOTIFY_EMAIL=$(echo "${WATCHDOG_NOTIFY_EMAIL}" | sed 's/"//;s|"$||')
  # Some exceptions for subject and body formats
  if [[ ${1} == "fail2ban" ]]; then
    SUBJECT="${BODY}"
    BODY="Please see netfilter-mailcow for more details and triggered rules."
  else
    SUBJECT="${WATCHDOG_SUBJECT}: ${1}"
  fi

  # Send mail notification if enabled
  if [[ ! -z ${WATCHDOG_NOTIFY_EMAIL} ]]; then
    IFS=',' read -r -a MAIL_RCPTS <<< "${WATCHDOG_NOTIFY_EMAIL}"
    for rcpt in "${MAIL_RCPTS[@]}"; do
      RCPT_DOMAIN=
      RCPT_MX=
      RCPT_DOMAIN=$(echo ${rcpt} | awk -F @ {'print $NF'})
      CHECK_FOR_VALID_MX=$(dig +short ${RCPT_DOMAIN} mx)
      if [[ -z ${CHECK_FOR_VALID_MX} ]]; then
        log_msg "Cannot determine MX for ${rcpt}, skipping email notification..."
        return 1
      fi
      [ -f "/tmp/${1}" ] && BODY="/tmp/${1}"
      timeout 10s ./smtp-cli --missing-modules-ok \
        "${SMTP_VERBOSE}" \
        --charset=UTF-8 \
        --subject="${SUBJECT}" \
        --body-plain="${BODY}" \
        --add-header="X-Priority: 1" \
        --to=${rcpt} \
        --from="watchdog@${MAILCOW_HOSTNAME}" \
        --hello-host=${MAILCOW_HOSTNAME} \
        --ipv4
      if [[ $? -eq 1 ]]; then # exit code 1 is fine
        log_msg "Sent notification email to ${rcpt}"
      else
        if [[ "${SMTP_VERBOSE}" == "" ]]; then
          log_msg "Error while sending notification email to ${rcpt}. You can enable verbose logging by setting 'WATCHDOG_VERBOSE=y' in mailcow.conf."
        else
          log_msg "Error while sending notification email to ${rcpt}."
        fi
      fi
    done
  fi

  # Send webhook notification if enabled
  if [[ ! -z ${WATCHDOG_NOTIFY_WEBHOOK} ]]; then
    if [[ -z ${WATCHDOG_NOTIFY_WEBHOOK_BODY} ]]; then
      log_msg "No webhook body set, skipping webhook notification..."
      return 1
    fi

    # Replace subject and body placeholders
    WEBHOOK_BODY=$(echo ${WATCHDOG_NOTIFY_WEBHOOK_BODY} | sed "s|\$SUBJECT\|\${SUBJECT}|$SUBJECT|g" | sed "s|\$BODY\|\${BODY}|$BODY|")
    
    # POST to webhook
    curl -X POST -H "Content-Type: application/json" ${CURL_VERBOSE} -d "${WEBHOOK_BODY}" ${WATCHDOG_NOTIFY_WEBHOOK}

    log_msg "Sent notification using webhook"
  fi
}

get_container_ip() {
  # ${1} is container
  CONTAINER_ID=()
  CONTAINER_IPS=()
  CONTAINER_IP=
  LOOP_C=1
  until [[ ${CONTAINER_IP} =~ ^[0-9]{1,3}\.[0-9]{1,3}\.[0-9]{1,3}\.[0-9]{1,3}$ ]] || [[ ${LOOP_C} -gt 5 ]]; do
    if [ ${IP_BY_DOCKER_API} -eq 0 ]; then
      CONTAINER_IP=$(dig a "${1}" +short)
    else
      sleep 0.5
      # get long container id for exact match
      CONTAINER_ID=($(curl --silent --insecure https://dockerapi/containers/json | jq -r ".[] | {name: .Config.Labels[\"com.docker.compose.service\"], project: .Config.Labels[\"com.docker.compose.project\"], id: .Id}" | jq -rc "select( .name | tostring == \"${1}\") | select( .project | tostring | contains(\"${COMPOSE_PROJECT_NAME,,}\")) | .id"))
      # returned id can have multiple elements (if scaled), shuffle for random test
      CONTAINER_ID=($(printf "%s\n" "${CONTAINER_ID[@]}" | shuf))
      if [[ ! -z ${CONTAINER_ID} ]]; then
        for matched_container in "${CONTAINER_ID[@]}"; do
          CONTAINER_IPS=($(curl --silent --insecure https://dockerapi/containers/${matched_container}/json | jq -r '.NetworkSettings.Networks[].IPAddress'))
          for ip_match in "${CONTAINER_IPS[@]}"; do
            # grep will do nothing if one of these vars is empty
            [[ -z ${ip_match} ]] && continue
            [[ -z ${IPV4_NETWORK} ]] && continue
            # only return ips that are part of our network
            if ! grep -q ${IPV4_NETWORK} <(echo ${ip_match}); then
              continue
            else
              CONTAINER_IP=${ip_match}
              break
            fi
          done
          [[ ! -z ${CONTAINER_IP} ]] && break
        done
      fi
    fi
    LOOP_C=$((LOOP_C + 1))
  done
  [[ ${LOOP_C} -gt 5 ]] && echo 240.0.0.0 || echo ${CONTAINER_IP}
}

# One-time check
if grep -qi "$(echo ${IPV6_NETWORK} | cut -d: -f1-3)" <<< "$(ip a s)"; then
  if [[ -z "$(get_ipv6)" ]]; then
    notify_error "ipv6-config" "enable_ipv6 is true in docker-compose.yml, but an IPv6 link could not be established. Please verify your IPv6 connection."
  fi
fi

external_checks() {
  err_count=0
  diff_c=0
  THRESHOLD=${EXTERNAL_CHECKS_THRESHOLD}
  # Reduce error count by 2 after restarting an unhealthy container
  GUID=$(mysql -u${DBUSER} -p${DBPASS} ${DBNAME} -e "SELECT version FROM versions WHERE application = 'GUID'" -BN)
  trap "[ ${err_count} -gt 1 ] && err_count=$(( ${err_count} - 2 ))" USR1
  while [ ${err_count} -lt ${THRESHOLD} ]; do
    err_c_cur=${err_count}
    CHECK_REPONSE="$(curl --connect-timeout 3 -m 10 -4 -s https://checks.mailcow.email -X POST -dguid=${GUID} 2> /dev/null)"
    if [[ ! -z "${CHECK_REPONSE}" ]] && [[ "$(echo ${CHECK_REPONSE} | jq -r .response)" == "critical" ]]; then
      echo ${CHECK_REPONSE} | jq -r .out > /tmp/external_checks
      err_count=$(( ${err_count} + 1 ))
    fi
    CHECK_REPONSE6="$(curl --connect-timeout 3 -m 10 -6 -s https://checks.mailcow.email -X POST -dguid=${GUID} 2> /dev/null)"
    if [[ ! -z "${CHECK_REPONSE6}" ]] && [[ "$(echo ${CHECK_REPONSE6} | jq -r .response)" == "critical" ]]; then
      echo ${CHECK_REPONSE} | jq -r .out > /tmp/external_checks
      err_count=$(( ${err_count} + 1 ))
    fi
    [ ${err_c_cur} -eq ${err_count} ] && [ ! $((${err_count} - 1)) -lt 0 ] && err_count=$((${err_count} - 1)) diff_c=1
    [ ${err_c_cur} -ne ${err_count} ] && diff_c=$(( ${err_c_cur} - ${err_count} ))
    progress "External checks" ${THRESHOLD} $(( ${THRESHOLD} - ${err_count} )) ${diff_c}
    if [[ $? == 10 ]]; then
      diff_c=0
      sleep 60
    else
      diff_c=0
      sleep $(( ( RANDOM % 20 ) + 1800 ))
    fi
  done
  return 1
}

nginx_checks() {
  err_count=0
  diff_c=0
  THRESHOLD=${NGINX_THRESHOLD}
  # Reduce error count by 2 after restarting an unhealthy container
  trap "[ ${err_count} -gt 1 ] && err_count=$(( ${err_count} - 2 ))" USR1
  while [ ${err_count} -lt ${THRESHOLD} ]; do
    touch /tmp/nginx-mailcow; echo "$(tail -50 /tmp/nginx-mailcow)" > /tmp/nginx-mailcow
    host_ip=$(get_container_ip nginx-mailcow)
    err_c_cur=${err_count}
    /usr/lib/nagios/plugins/check_http -4 -H ${host_ip} -u / -p 8081 2>> /tmp/nginx-mailcow 1>&2; err_count=$(( ${err_count} + $? ))
    [ ${err_c_cur} -eq ${err_count} ] && [ ! $((${err_count} - 1)) -lt 0 ] && err_count=$((${err_count} - 1)) diff_c=1
    [ ${err_c_cur} -ne ${err_count} ] && diff_c=$(( ${err_c_cur} - ${err_count} ))
    progress "Nginx" ${THRESHOLD} $(( ${THRESHOLD} - ${err_count} )) ${diff_c}
    if [[ $? == 10 ]]; then
      diff_c=0
      sleep 1
    else
      diff_c=0
      sleep $(( ( RANDOM % 60 ) + 20 ))
    fi
  done
  return 1
}

unbound_checks() {
  err_count=0
  diff_c=0
  THRESHOLD=${UNBOUND_THRESHOLD}
  # Reduce error count by 2 after restarting an unhealthy container
  trap "[ ${err_count} -gt 1 ] && err_count=$(( ${err_count} - 2 ))" USR1
  while [ ${err_count} -lt ${THRESHOLD} ]; do
    touch /tmp/unbound-mailcow; echo "$(tail -50 /tmp/unbound-mailcow)" > /tmp/unbound-mailcow
    host_ip=$(get_container_ip unbound-mailcow)
    err_c_cur=${err_count}
    /usr/lib/nagios/plugins/check_dns -s ${host_ip} -H stackoverflow.com 2>> /tmp/unbound-mailcow 1>&2; err_count=$(( ${err_count} + $? ))
    DNSSEC=$(dig com +dnssec | egrep 'flags:.+ad')
    if [[ -z ${DNSSEC} ]]; then
      echo "DNSSEC failure" 2>> /tmp/unbound-mailcow 1>&2
      err_count=$(( ${err_count} + 1))
    else
      echo "DNSSEC check succeeded" 2>> /tmp/unbound-mailcow 1>&2
    fi
    [ ${err_c_cur} -eq ${err_count} ] && [ ! $((${err_count} - 1)) -lt 0 ] && err_count=$((${err_count} - 1)) diff_c=1
    [ ${err_c_cur} -ne ${err_count} ] && diff_c=$(( ${err_c_cur} - ${err_count} ))
    progress "Unbound" ${THRESHOLD} $(( ${THRESHOLD} - ${err_count} )) ${diff_c}
    if [[ $? == 10 ]]; then
      diff_c=0
      sleep 1
    else
      diff_c=0
      sleep $(( ( RANDOM % 60 ) + 20 ))
    fi
  done
  return 1
}

redis_checks() {
  # A check for the local redis container
  err_count=0
  diff_c=0
  THRESHOLD=${REDIS_THRESHOLD}
  # Reduce error count by 2 after restarting an unhealthy container
  trap "[ ${err_count} -gt 1 ] && err_count=$(( ${err_count} - 2 ))" USR1
  while [ ${err_count} -lt ${THRESHOLD} ]; do
    touch /tmp/redis-mailcow; echo "$(tail -50 /tmp/redis-mailcow)" > /tmp/redis-mailcow
    host_ip=$(get_container_ip redis-mailcow)
    err_c_cur=${err_count}
    /usr/lib/nagios/plugins/check_tcp -4 -H redis-mailcow -p 6379 -E -s "PING\n" -q "QUIT" -e "PONG" 2>> /tmp/redis-mailcow 1>&2; err_count=$(( ${err_count} + $? ))
    [ ${err_c_cur} -eq ${err_count} ] && [ ! $((${err_count} - 1)) -lt 0 ] && err_count=$((${err_count} - 1)) diff_c=1
    [ ${err_c_cur} -ne ${err_count} ] && diff_c=$(( ${err_c_cur} - ${err_count} ))
    progress "Redis" ${THRESHOLD} $(( ${THRESHOLD} - ${err_count} )) ${diff_c}
    if [[ $? == 10 ]]; then
      diff_c=0
      sleep 1
    else
      diff_c=0
      sleep $(( ( RANDOM % 60 ) + 20 ))
    fi
  done
  return 1
}

mysql_checks() {
  err_count=0
  diff_c=0
  THRESHOLD=${MYSQL_THRESHOLD}
  # Reduce error count by 2 after restarting an unhealthy container
  trap "[ ${err_count} -gt 1 ] && err_count=$(( ${err_count} - 2 ))" USR1
  while [ ${err_count} -lt ${THRESHOLD} ]; do
    touch /tmp/mysql-mailcow; echo "$(tail -50 /tmp/mysql-mailcow)" > /tmp/mysql-mailcow
    err_c_cur=${err_count}
    /usr/lib/nagios/plugins/check_mysql -s /var/run/mysqld/mysqld.sock -u ${DBUSER} -p ${DBPASS} -d ${DBNAME} 2>> /tmp/mysql-mailcow 1>&2; err_count=$(( ${err_count} + $? ))
    /usr/lib/nagios/plugins/check_mysql_query -s /var/run/mysqld/mysqld.sock -u ${DBUSER} -p ${DBPASS} -d ${DBNAME} -q "SELECT COUNT(*) FROM information_schema.tables" 2>> /tmp/mysql-mailcow 1>&2; err_count=$(( ${err_count} + $? ))
    [ ${err_c_cur} -eq ${err_count} ] && [ ! $((${err_count} - 1)) -lt 0 ] && err_count=$((${err_count} - 1)) diff_c=1
    [ ${err_c_cur} -ne ${err_count} ] && diff_c=$(( ${err_c_cur} - ${err_count} ))
    progress "MySQL/MariaDB" ${THRESHOLD} $(( ${THRESHOLD} - ${err_count} )) ${diff_c}
    if [[ $? == 10 ]]; then
      diff_c=0
      sleep 1
    else
      diff_c=0
      sleep $(( ( RANDOM % 60 ) + 20 ))
    fi
  done
  return 1
}

mysql_repl_checks() {
  err_count=0
  diff_c=0
  THRESHOLD=${MYSQL_REPLICATION_THRESHOLD}
  # Reduce error count by 2 after restarting an unhealthy container
  trap "[ ${err_count} -gt 1 ] && err_count=$(( ${err_count} - 2 ))" USR1
  while [ ${err_count} -lt ${THRESHOLD} ]; do
    touch /tmp/mysql_repl_checks; echo "$(tail -50 /tmp/mysql_repl_checks)" > /tmp/mysql_repl_checks
    err_c_cur=${err_count}
    /usr/lib/nagios/plugins/check_mysql_slavestatus.sh -S /var/run/mysqld/mysqld.sock -u root -p ${DBROOT} 2>> /tmp/mysql_repl_checks 1>&2; err_count=$(( ${err_count} + $? ))
    [ ${err_c_cur} -eq ${err_count} ] && [ ! $((${err_count} - 1)) -lt 0 ] && err_count=$((${err_count} - 1)) diff_c=1
    [ ${err_c_cur} -ne ${err_count} ] && diff_c=$(( ${err_c_cur} - ${err_count} ))
    progress "MySQL/MariaDB replication" ${THRESHOLD} $(( ${THRESHOLD} - ${err_count} )) ${diff_c}
    if [[ $? == 10 ]]; then
      diff_c=0
      sleep 60
    else
      diff_c=0
      sleep $(( ( RANDOM % 60 ) + 20 ))
    fi
  done
  return 1
}

sogo_checks() {
  err_count=0
  diff_c=0
  THRESHOLD=${SOGO_THRESHOLD}
  # Reduce error count by 2 after restarting an unhealthy container
  trap "[ ${err_count} -gt 1 ] && err_count=$(( ${err_count} - 2 ))" USR1
  while [ ${err_count} -lt ${THRESHOLD} ]; do
    touch /tmp/sogo-mailcow; echo "$(tail -50 /tmp/sogo-mailcow)" > /tmp/sogo-mailcow
    host_ip=$(get_container_ip sogo-mailcow)
    err_c_cur=${err_count}
    /usr/lib/nagios/plugins/check_http -4 -H ${host_ip} -u /SOGo.index/ -p 20000 2>> /tmp/sogo-mailcow 1>&2; err_count=$(( ${err_count} + $? ))
    [ ${err_c_cur} -eq ${err_count} ] && [ ! $((${err_count} - 1)) -lt 0 ] && err_count=$((${err_count} - 1)) diff_c=1
    [ ${err_c_cur} -ne ${err_count} ] && diff_c=$(( ${err_c_cur} - ${err_count} ))
    progress "SOGo" ${THRESHOLD} $(( ${THRESHOLD} - ${err_count} )) ${diff_c}
    if [[ $? == 10 ]]; then
      diff_c=0
      sleep 1
    else
      diff_c=0
      sleep $(( ( RANDOM % 60 ) + 20 ))
    fi
  done
  return 1
}

postfix_checks() {
  err_count=0
  diff_c=0
  THRESHOLD=${POSTFIX_THRESHOLD}
  # Reduce error count by 2 after restarting an unhealthy container
  trap "[ ${err_count} -gt 1 ] && err_count=$(( ${err_count} - 2 ))" USR1
  while [ ${err_count} -lt ${THRESHOLD} ]; do
    touch /tmp/postfix-mailcow; echo "$(tail -50 /tmp/postfix-mailcow)" > /tmp/postfix-mailcow
    host_ip=$(get_container_ip postfix-mailcow)
    err_c_cur=${err_count}
    /usr/lib/nagios/plugins/check_smtp -4 -H ${host_ip} -p 589 -f "watchdog@invalid" -C "RCPT TO:watchdog@localhost" -C DATA -C . -R 250 2>> /tmp/postfix-mailcow 1>&2; err_count=$(( ${err_count} + $? ))
    /usr/lib/nagios/plugins/check_smtp -4 -H ${host_ip} -p 589 -S 2>> /tmp/postfix-mailcow 1>&2; err_count=$(( ${err_count} + $? ))
    [ ${err_c_cur} -eq ${err_count} ] && [ ! $((${err_count} - 1)) -lt 0 ] && err_count=$((${err_count} - 1)) diff_c=1
    [ ${err_c_cur} -ne ${err_count} ] && diff_c=$(( ${err_c_cur} - ${err_count} ))
    progress "Postfix" ${THRESHOLD} $(( ${THRESHOLD} - ${err_count} )) ${diff_c}
    if [[ $? == 10 ]]; then
      diff_c=0
      sleep 1
    else
      diff_c=0
      sleep $(( ( RANDOM % 60 ) + 20 ))
    fi
  done
  return 1
}

clamd_checks() {
  err_count=0
  diff_c=0
  THRESHOLD=${CLAMD_THRESHOLD}
  # Reduce error count by 2 after restarting an unhealthy container
  trap "[ ${err_count} -gt 1 ] && err_count=$(( ${err_count} - 2 ))" USR1
  while [ ${err_count} -lt ${THRESHOLD} ]; do
    touch /tmp/clamd-mailcow; echo "$(tail -50 /tmp/clamd-mailcow)" > /tmp/clamd-mailcow
    host_ip=$(get_container_ip clamd-mailcow)
    err_c_cur=${err_count}
    /usr/lib/nagios/plugins/check_clamd -4 -H ${host_ip} 2>> /tmp/clamd-mailcow 1>&2; err_count=$(( ${err_count} + $? ))
    [ ${err_c_cur} -eq ${err_count} ] && [ ! $((${err_count} - 1)) -lt 0 ] && err_count=$((${err_count} - 1)) diff_c=1
    [ ${err_c_cur} -ne ${err_count} ] && diff_c=$(( ${err_c_cur} - ${err_count} ))
    progress "Clamd" ${THRESHOLD} $(( ${THRESHOLD} - ${err_count} )) ${diff_c}
    if [[ $? == 10 ]]; then
      diff_c=0
      sleep 1
    else
      diff_c=0
      sleep $(( ( RANDOM % 120 ) + 20 ))
    fi
  done
  return 1
}

dovecot_checks() {
  err_count=0
  diff_c=0
  THRESHOLD=${DOVECOT_THRESHOLD}
  # Reduce error count by 2 after restarting an unhealthy container
  trap "[ ${err_count} -gt 1 ] && err_count=$(( ${err_count} - 2 ))" USR1
  while [ ${err_count} -lt ${THRESHOLD} ]; do
    touch /tmp/dovecot-mailcow; echo "$(tail -50 /tmp/dovecot-mailcow)" > /tmp/dovecot-mailcow
    host_ip=$(get_container_ip dovecot-mailcow)
    err_c_cur=${err_count}
    /usr/lib/nagios/plugins/check_smtp -4 -H ${host_ip} -p 24 -f "watchdog@invalid" -C "RCPT TO:<watchdog@invalid>" -L -R "User doesn't exist" 2>> /tmp/dovecot-mailcow 1>&2; err_count=$(( ${err_count} + $? ))
    /usr/lib/nagios/plugins/check_imap -4 -H ${host_ip} -p 993 -S -e "OK " 2>> /tmp/dovecot-mailcow 1>&2; err_count=$(( ${err_count} + $? ))
    /usr/lib/nagios/plugins/check_imap -4 -H ${host_ip} -p 143 -e "OK " 2>> /tmp/dovecot-mailcow 1>&2; err_count=$(( ${err_count} + $? ))
    /usr/lib/nagios/plugins/check_tcp -4 -H ${host_ip} -p 10001 -e "VERSION" 2>> /tmp/dovecot-mailcow 1>&2; err_count=$(( ${err_count} + $? ))
    /usr/lib/nagios/plugins/check_tcp -4 -H ${host_ip} -p 4190 -e "Dovecot ready" 2>> /tmp/dovecot-mailcow 1>&2; err_count=$(( ${err_count} + $? ))
    [ ${err_c_cur} -eq ${err_count} ] && [ ! $((${err_count} - 1)) -lt 0 ] && err_count=$((${err_count} - 1)) diff_c=1
    [ ${err_c_cur} -ne ${err_count} ] && diff_c=$(( ${err_c_cur} - ${err_count} ))
    progress "Dovecot" ${THRESHOLD} $(( ${THRESHOLD} - ${err_count} )) ${diff_c}
    if [[ $? == 10 ]]; then
      diff_c=0
      sleep 1
    else
      diff_c=0
      sleep $(( ( RANDOM % 60 ) + 20 ))
    fi
  done
  return 1
}

dovecot_repl_checks() {
  err_count=0
  diff_c=0
  THRESHOLD=${DOVECOT_REPL_THRESHOLD}
  D_REPL_STATUS=$(redis-cli -h redis -r GET DOVECOT_REPL_HEALTH)
  # Reduce error count by 2 after restarting an unhealthy container
  trap "[ ${err_count} -gt 1 ] && err_count=$(( ${err_count} - 2 ))" USR1
  while [ ${err_count} -lt ${THRESHOLD} ]; do
    err_c_cur=${err_count}
    D_REPL_STATUS=$(redis-cli --raw -h redis GET DOVECOT_REPL_HEALTH)
    if [[ "${D_REPL_STATUS}" != "1" ]]; then
      err_count=$(( ${err_count} + 1 ))
    fi
    [ ${err_c_cur} -eq ${err_count} ] && [ ! $((${err_count} - 1)) -lt 0 ] && err_count=$((${err_count} - 1)) diff_c=1
    [ ${err_c_cur} -ne ${err_count} ] && diff_c=$(( ${err_c_cur} - ${err_count} ))
    progress "Dovecot replication" ${THRESHOLD} $(( ${THRESHOLD} - ${err_count} )) ${diff_c}
    if [[ $? == 10 ]]; then
      diff_c=0
      sleep 60
    else
      diff_c=0
      sleep $(( ( RANDOM % 60 ) + 20 ))
    fi
  done
  return 1
}

cert_checks() {
  err_count=0
  diff_c=0
  THRESHOLD=7
  # Reduce error count by 2 after restarting an unhealthy container
  trap "[ ${err_count} -gt 1 ] && err_count=$(( ${err_count} - 2 ))" USR1
  while [ ${err_count} -lt ${THRESHOLD} ]; do
    touch /tmp/certcheck; echo "$(tail -50 /tmp/certcheck)" > /tmp/certcheck
    host_ip_postfix=$(get_container_ip postfix)
    host_ip_dovecot=$(get_container_ip dovecot)
    err_c_cur=${err_count}
    /usr/lib/nagios/plugins/check_smtp -H ${host_ip_postfix} -p 589 -4 -S -D 7 2>> /tmp/certcheck 1>&2; err_count=$(( ${err_count} + $? ))
    /usr/lib/nagios/plugins/check_imap -H ${host_ip_dovecot} -p 993 -4 -S -D 7 2>> /tmp/certcheck 1>&2; err_count=$(( ${err_count} + $? ))
    [ ${err_c_cur} -eq ${err_count} ] && [ ! $((${err_count} - 1)) -lt 0 ] && err_count=$((${err_count} - 1)) diff_c=1
    [ ${err_c_cur} -ne ${err_count} ] && diff_c=$(( ${err_c_cur} - ${err_count} ))
    progress "Primary certificate expiry check" ${THRESHOLD} $(( ${THRESHOLD} - ${err_count} )) ${diff_c}
    # Always sleep 5 minutes, mail notifications are limited
    sleep 300
  done
  return 1
}

phpfpm_checks() {
  err_count=0
  diff_c=0
  THRESHOLD=${PHPFPM_THRESHOLD}
  # Reduce error count by 2 after restarting an unhealthy container
  trap "[ ${err_count} -gt 1 ] && err_count=$(( ${err_count} - 2 ))" USR1
  while [ ${err_count} -lt ${THRESHOLD} ]; do
    touch /tmp/php-fpm-mailcow; echo "$(tail -50 /tmp/php-fpm-mailcow)" > /tmp/php-fpm-mailcow
    host_ip=$(get_container_ip php-fpm-mailcow)
    err_c_cur=${err_count}
    /usr/lib/nagios/plugins/check_tcp -H ${host_ip} -p 9001 2>> /tmp/php-fpm-mailcow 1>&2; err_count=$(( ${err_count} + $? ))
    /usr/lib/nagios/plugins/check_tcp -H ${host_ip} -p 9002 2>> /tmp/php-fpm-mailcow 1>&2; err_count=$(( ${err_count} + $? ))
    [ ${err_c_cur} -eq ${err_count} ] && [ ! $((${err_count} - 1)) -lt 0 ] && err_count=$((${err_count} - 1)) diff_c=1
    [ ${err_c_cur} -ne ${err_count} ] && diff_c=$(( ${err_c_cur} - ${err_count} ))
    progress "PHP-FPM" ${THRESHOLD} $(( ${THRESHOLD} - ${err_count} )) ${diff_c}
    if [[ $? == 10 ]]; then
      diff_c=0
      sleep 1
    else
      diff_c=0
      sleep $(( ( RANDOM % 60 ) + 20 ))
    fi
  done
  return 1
}

ratelimit_checks() {
  err_count=0
  diff_c=0
  THRESHOLD=${RATELIMIT_THRESHOLD}
  RL_LOG_STATUS=$(redis-cli -h redis LRANGE RL_LOG 0 0 | jq .qid)
  # Reduce error count by 2 after restarting an unhealthy container
  trap "[ ${err_count} -gt 1 ] && err_count=$(( ${err_count} - 2 ))" USR1
  while [ ${err_count} -lt ${THRESHOLD} ]; do
    err_c_cur=${err_count}
    RL_LOG_STATUS_PREV=${RL_LOG_STATUS}
    RL_LOG_STATUS=$(redis-cli -h redis LRANGE RL_LOG 0 0 | jq .qid)
    if [[ ${RL_LOG_STATUS_PREV} != ${RL_LOG_STATUS} ]]; then
      err_count=$(( ${err_count} + 1 ))
      echo 'Last 10 applied ratelimits (may overlap with previous reports).' > /tmp/ratelimit
      echo 'Full ratelimit buckets can be emptied by deleting the ratelimit hash from within mailcow UI (see /debug -> Protocols -> Ratelimit):' >> /tmp/ratelimit
      echo >> /tmp/ratelimit
      redis-cli --raw -h redis LRANGE RL_LOG 0 10 | jq . >> /tmp/ratelimit
    fi
    [ ${err_c_cur} -eq ${err_count} ] && [ ! $((${err_count} - 1)) -lt 0 ] && err_count=$((${err_count} - 1)) diff_c=1
    [ ${err_c_cur} -ne ${err_count} ] && diff_c=$(( ${err_c_cur} - ${err_count} ))
    progress "Ratelimit" ${THRESHOLD} $(( ${THRESHOLD} - ${err_count} )) ${diff_c}
    if [[ $? == 10 ]]; then
      diff_c=0
      sleep 1
    else
      diff_c=0
      sleep $(( ( RANDOM % 60 ) + 20 ))
    fi
  done
  return 1
}

mailq_checks() {
  err_count=0
  diff_c=0
  THRESHOLD=${MAILQ_THRESHOLD}
  # Reduce error count by 2 after restarting an unhealthy container
  trap "[ ${err_count} -gt 1 ] && err_count=$(( ${err_count} - 2 ))" USR1
  while [ ${err_count} -lt ${THRESHOLD} ]; do
    touch /tmp/mail_queue_status; echo "$(tail -50 /tmp/mail_queue_status)" > /tmp/mail_queue_status
    MAILQ_LOG_STATUS=$(find /var/spool/postfix/deferred -type f | wc -l)
    echo "Mail queue contains ${MAILQ_LOG_STATUS} items (critical limit is ${MAILQ_CRIT}) at $(date)" >> /tmp/mail_queue_status
    err_c_cur=${err_count}
    if [ ${MAILQ_LOG_STATUS} -ge ${MAILQ_CRIT} ]; then
      err_count=$(( ${err_count} + 1 ))
      echo "Mail queue contains ${MAILQ_LOG_STATUS} items (critical limit is ${MAILQ_CRIT}) at $(date)" >> /tmp/mail_queue_status
    fi
    [ ${err_c_cur} -eq ${err_count} ] && [ ! $((${err_count} - 1)) -lt 0 ] && err_count=$((${err_count} - 1)) diff_c=1
    [ ${err_c_cur} -ne ${err_count} ] && diff_c=$(( ${err_c_cur} - ${err_count} ))
    progress "Mail queue" ${THRESHOLD} $(( ${THRESHOLD} - ${err_count} )) ${diff_c}
    if [[ $? == 10 ]]; then
      diff_c=0
      sleep 60
    else
      diff_c=0
      sleep $(( ( RANDOM % 60 ) + 20 ))
    fi
  done
  return 1
}

fail2ban_checks() {
  err_count=0
  diff_c=0
  THRESHOLD=${FAIL2BAN_THRESHOLD}
  F2B_LOG_STATUS=($(${REDIS_CMDLINE} --raw HKEYS F2B_ACTIVE_BANS))
  F2B_RES=
  # Reduce error count by 2 after restarting an unhealthy container
  trap "[ ${err_count} -gt 1 ] && err_count=$(( ${err_count} - 2 ))" USR1
  while [ ${err_count} -lt ${THRESHOLD} ]; do
    err_c_cur=${err_count}
    F2B_LOG_STATUS_PREV=(${F2B_LOG_STATUS[@]})
    F2B_LOG_STATUS=($(${REDIS_CMDLINE} --raw HKEYS F2B_ACTIVE_BANS))
    array_diff F2B_RES F2B_LOG_STATUS F2B_LOG_STATUS_PREV
    if [[ ! -z "${F2B_RES}" ]]; then
      err_count=$(( ${err_count} + 1 ))
      echo -n "${F2B_RES[@]}" | tr -cd "[a-fA-F0-9.:/] " | timeout 3s ${REDIS_CMDLINE} -x SET F2B_RES > /dev/null
      if [ $? -ne 0 ]; then
         ${REDIS_CMDLINE} -x DEL F2B_RES
      fi
    fi
    [ ${err_c_cur} -eq ${err_count} ] && [ ! $((${err_count} - 1)) -lt 0 ] && err_count=$((${err_count} - 1)) diff_c=1
    [ ${err_c_cur} -ne ${err_count} ] && diff_c=$(( ${err_c_cur} - ${err_count} ))
    progress "Fail2ban" ${THRESHOLD} $(( ${THRESHOLD} - ${err_count} )) ${diff_c}
    if [[ $? == 10 ]]; then
      diff_c=0
      sleep 1
    else
      diff_c=0
      sleep $(( ( RANDOM % 60 ) + 20 ))
    fi
  done
  return 1
}

acme_checks() {
  err_count=0
  diff_c=0
  THRESHOLD=${ACME_THRESHOLD}
  ACME_LOG_STATUS=$(redis-cli -h redis GET ACME_FAIL_TIME)
  if [[ -z "${ACME_LOG_STATUS}" ]]; then
    ${REDIS_CMDLINE} SET ACME_FAIL_TIME 0
    ACME_LOG_STATUS=0
  fi
  # Reduce error count by 2 after restarting an unhealthy container
  trap "[ ${err_count} -gt 1 ] && err_count=$(( ${err_count} - 2 ))" USR1
  while [ ${err_count} -lt ${THRESHOLD} ]; do
    err_c_cur=${err_count}
    ACME_LOG_STATUS_PREV=${ACME_LOG_STATUS}
    ACME_LC=0
    until [[ ! -z ${ACME_LOG_STATUS} ]] || [ ${ACME_LC} -ge 3 ]; do
      ACME_LOG_STATUS=$(redis-cli -h redis GET ACME_FAIL_TIME 2> /dev/null)
      sleep 3
      ACME_LC=$((ACME_LC+1))
    done
    if [[ ${ACME_LOG_STATUS_PREV} != ${ACME_LOG_STATUS} ]]; then
      err_count=$(( ${err_count} + 1 ))
    fi
    [ ${err_c_cur} -eq ${err_count} ] && [ ! $((${err_count} - 1)) -lt 0 ] && err_count=$((${err_count} - 1)) diff_c=1
    [ ${err_c_cur} -ne ${err_count} ] && diff_c=$(( ${err_c_cur} - ${err_count} ))
    progress "ACME" ${THRESHOLD} $(( ${THRESHOLD} - ${err_count} )) ${diff_c}
    if [[ $? == 10 ]]; then
      diff_c=0
      sleep 1
    else
      diff_c=0
      sleep $(( ( RANDOM % 60 ) + 20 ))
    fi
  done
  return 1
}

rspamd_checks() {
  err_count=0
  diff_c=0
  THRESHOLD=${RSPAMD_THRESHOLD}
  # Reduce error count by 2 after restarting an unhealthy container
  trap "[ ${err_count} -gt 1 ] && err_count=$(( ${err_count} - 2 ))" USR1
  while [ ${err_count} -lt ${THRESHOLD} ]; do
    touch /tmp/rspamd-mailcow; echo "$(tail -50 /tmp/rspamd-mailcow)" > /tmp/rspamd-mailcow
    host_ip=$(get_container_ip rspamd-mailcow)
    err_c_cur=${err_count}
    SCORE=$(echo 'To: null@localhost
From: watchdog@localhost

Empty
' | usr/bin/curl --max-time 10 -s --data-binary @- --unix-socket /var/lib/rspamd/rspamd.sock http://rspamd/scan | jq -rc .default.required_score)
    if [[ ${SCORE} != "9999" ]]; then
      echo "Rspamd settings check failed, score returned: ${SCORE}" 2>> /tmp/rspamd-mailcow 1>&2
      err_count=$(( ${err_count} + 1))
    else
      echo "Rspamd settings check succeeded, score returned: ${SCORE}" 2>> /tmp/rspamd-mailcow 1>&2
    fi
    # A dirty hack until a PING PONG event is implemented to worker proxy
    # We expect an empty response, not a timeout
    if [ "$(curl -s --max-time 10 ${host_ip}:9900 2> /dev/null ; echo $?)" == "28" ]; then
      echo "Milter check failed" 2>> /tmp/rspamd-mailcow 1>&2; err_count=$(( ${err_count} + 1 ));
    else
      echo "Milter check succeeded" 2>> /tmp/rspamd-mailcow 1>&2
    fi
    [ ${err_c_cur} -eq ${err_count} ] && [ ! $((${err_count} - 1)) -lt 0 ] && err_count=$((${err_count} - 1)) diff_c=1
    [ ${err_c_cur} -ne ${err_count} ] && diff_c=$(( ${err_c_cur} - ${err_count} ))
    progress "Rspamd" ${THRESHOLD} $(( ${THRESHOLD} - ${err_count} )) ${diff_c}
    if [[ $? == 10 ]]; then
      diff_c=0
      sleep 1
    else
      diff_c=0
      sleep $(( ( RANDOM % 60 ) + 20 ))
    fi
  done
  return 1
}

olefy_checks() {
  err_count=0
  diff_c=0
  THRESHOLD=${OLEFY_THRESHOLD}
  # Reduce error count by 2 after restarting an unhealthy container
  trap "[ ${err_count} -gt 1 ] && err_count=$(( ${err_count} - 2 ))" USR1
  while [ ${err_count} -lt ${THRESHOLD} ]; do
    touch /tmp/olefy-mailcow; echo "$(tail -50 /tmp/olefy-mailcow)" > /tmp/olefy-mailcow
    host_ip=$(get_container_ip olefy-mailcow)
    err_c_cur=${err_count}
    /usr/lib/nagios/plugins/check_tcp -4 -H ${host_ip} -p 10055 -s "PING\n" 2>> /tmp/olefy-mailcow 1>&2; err_count=$(( ${err_count} + $? ))
    [ ${err_c_cur} -eq ${err_count} ] && [ ! $((${err_count} - 1)) -lt 0 ] && err_count=$((${err_count} - 1)) diff_c=1
    [ ${err_c_cur} -ne ${err_count} ] && diff_c=$(( ${err_c_cur} - ${err_count} ))
    progress "Olefy" ${THRESHOLD} $(( ${THRESHOLD} - ${err_count} )) ${diff_c}
    if [[ $? == 10 ]]; then
      diff_c=0
      sleep 1
    else
      diff_c=0
      sleep $(( ( RANDOM % 60 ) + 20 ))
    fi
  done
  return 1
}

# Notify about start
<<<<<<< HEAD
if [[ ! -z ${WATCHDOG_NOTIFY_EMAIL} ]] && [[ ${WATCHDOG_NOTIFY_START} =~ ^([yY][eE][sS]|[yY])+$ ]]; then
  mail_error "watchdog-mailcow" "Watchdog started monitoring mailcow."
fi
=======
notify_error "watchdog-mailcow" "Watchdog started monitoring mailcow."
>>>>>>> 66b9245b

# Create watchdog agents

(
while true; do
  if ! nginx_checks; then
    log_msg "Nginx hit error limit"
    echo nginx-mailcow > /tmp/com_pipe
  fi
done
) &
PID=$!
echo "Spawned nginx_checks with PID ${PID}"
BACKGROUND_TASKS+=(${PID})

if [[ ${WATCHDOG_EXTERNAL_CHECKS} =~ ^([yY][eE][sS]|[yY])+$ ]]; then
(
while true; do
  if ! external_checks; then
    log_msg "External checks hit error limit"
    echo external_checks > /tmp/com_pipe
  fi
done
) &
PID=$!
echo "Spawned external_checks with PID ${PID}"
BACKGROUND_TASKS+=(${PID})
fi

if [[ ${WATCHDOG_MYSQL_REPLICATION_CHECKS} =~ ^([yY][eE][sS]|[yY])+$ ]]; then
(
while true; do
  if ! mysql_repl_checks; then
    log_msg "MySQL replication check hit error limit"
    echo mysql_repl_checks > /tmp/com_pipe
  fi
done
) &
PID=$!
echo "Spawned mysql_repl_checks with PID ${PID}"
BACKGROUND_TASKS+=(${PID})
fi

(
while true; do
  if ! mysql_checks; then
    log_msg "MySQL hit error limit"
    echo mysql-mailcow > /tmp/com_pipe
  fi
done
) &
PID=$!
echo "Spawned mysql_checks with PID ${PID}"
BACKGROUND_TASKS+=(${PID})

(
while true; do
  if ! redis_checks; then
    log_msg "Local Redis hit error limit"
    echo redis-mailcow > /tmp/com_pipe
  fi
done
) &
PID=$!
echo "Spawned redis_checks with PID ${PID}"
BACKGROUND_TASKS+=(${PID})

(
while true; do
  if ! phpfpm_checks; then
    log_msg "PHP-FPM hit error limit"
    echo php-fpm-mailcow > /tmp/com_pipe
  fi
done
) &
PID=$!
echo "Spawned phpfpm_checks with PID ${PID}"
BACKGROUND_TASKS+=(${PID})

if [[ "${SKIP_SOGO}" =~ ^([nN][oO]|[nN])+$ ]]; then
(
while true; do
  if ! sogo_checks; then
    log_msg "SOGo hit error limit"
    echo sogo-mailcow > /tmp/com_pipe
  fi
done
) &
PID=$!
echo "Spawned sogo_checks with PID ${PID}"
BACKGROUND_TASKS+=(${PID})
fi

if [ ${CHECK_UNBOUND} -eq 1 ]; then
(
while true; do
  if ! unbound_checks; then
    log_msg "Unbound hit error limit"
    echo unbound-mailcow > /tmp/com_pipe
  fi
done
) &
PID=$!
echo "Spawned unbound_checks with PID ${PID}"
BACKGROUND_TASKS+=(${PID})
fi

if [[ "${SKIP_CLAMD}" =~ ^([nN][oO]|[nN])+$ ]]; then
(
while true; do
  if ! clamd_checks; then
    log_msg "Clamd hit error limit"
    echo clamd-mailcow > /tmp/com_pipe
  fi
done
) &
PID=$!
echo "Spawned clamd_checks with PID ${PID}"
BACKGROUND_TASKS+=(${PID})
fi

(
while true; do
  if ! postfix_checks; then
    log_msg "Postfix hit error limit"
    echo postfix-mailcow > /tmp/com_pipe
  fi
done
) &
PID=$!
echo "Spawned postfix_checks with PID ${PID}"
BACKGROUND_TASKS+=(${PID})

(
while true; do
  if ! mailq_checks; then
    log_msg "Mail queue hit error limit"
    echo mail_queue_status > /tmp/com_pipe
  fi
done
) &
PID=$!
echo "Spawned mailq_checks with PID ${PID}"
BACKGROUND_TASKS+=(${PID})

(
while true; do
  if ! dovecot_checks; then
    log_msg "Dovecot hit error limit"
    echo dovecot-mailcow > /tmp/com_pipe
  fi
done
) &
PID=$!
echo "Spawned dovecot_checks with PID ${PID}"
BACKGROUND_TASKS+=(${PID})

(
while true; do
  if ! dovecot_repl_checks; then
    log_msg "Dovecot hit error limit"
    echo dovecot_repl_checks > /tmp/com_pipe
  fi
done
) &
PID=$!
echo "Spawned dovecot_repl_checks with PID ${PID}"
BACKGROUND_TASKS+=(${PID})

(
while true; do
  if ! rspamd_checks; then
    log_msg "Rspamd hit error limit"
    echo rspamd-mailcow > /tmp/com_pipe
  fi
done
) &
PID=$!
echo "Spawned rspamd_checks with PID ${PID}"
BACKGROUND_TASKS+=(${PID})

(
while true; do
  if ! ratelimit_checks; then
    log_msg "Ratelimit hit error limit"
    echo ratelimit > /tmp/com_pipe
  fi
done
) &
PID=$!
echo "Spawned ratelimit_checks with PID ${PID}"
BACKGROUND_TASKS+=(${PID})

(
while true; do
  if ! fail2ban_checks; then
    log_msg "Fail2ban hit error limit"
    echo fail2ban > /tmp/com_pipe
  fi
done
) &
PID=$!
echo "Spawned fail2ban_checks with PID ${PID}"
BACKGROUND_TASKS+=(${PID})

(
while true; do
  if ! cert_checks; then
    log_msg "Cert check hit error limit"
    echo certcheck > /tmp/com_pipe
  fi
done
) &
PID=$!
echo "Spawned cert_checks with PID ${PID}"
BACKGROUND_TASKS+=(${PID})

(
while true; do
  if ! olefy_checks; then
    log_msg "Olefy hit error limit"
    echo olefy-mailcow > /tmp/com_pipe
  fi
done
) &
PID=$!
echo "Spawned olefy_checks with PID ${PID}"
BACKGROUND_TASKS+=(${PID})

(
while true; do
  if ! acme_checks; then
    log_msg "ACME client hit error limit"
    echo acme-mailcow > /tmp/com_pipe
  fi
done
) &
PID=$!
echo "Spawned acme_checks with PID ${PID}"
BACKGROUND_TASKS+=(${PID})

# Monitor watchdog agents, stop script when agents fails and wait for respawn by Docker (restart:always:n)
(
while true; do
  for bg_task in ${BACKGROUND_TASKS[*]}; do
    if ! kill -0 ${bg_task} 1>&2; then
      log_msg "Worker ${bg_task} died, stopping watchdog and waiting for respawn..."
      kill -TERM 1
    fi
    sleep 10
  done
done
) &

# Monitor dockerapi
(
while true; do
  while nc -z dockerapi 443; do
    sleep 3
  done
  log_msg "Cannot find dockerapi-mailcow, waiting to recover..."
  kill -STOP ${BACKGROUND_TASKS[*]}
  until nc -z dockerapi 443; do
    sleep 3
  done
  kill -CONT ${BACKGROUND_TASKS[*]}
  kill -USR1 ${BACKGROUND_TASKS[*]}
done
) &

# Actions when threshold limit is reached
while true; do
  CONTAINER_ID=
  HAS_INITDB=
  read com_pipe_answer </tmp/com_pipe
  if [ -s "/tmp/${com_pipe_answer}" ]; then
    cat "/tmp/${com_pipe_answer}"
  fi
  if [[ ${com_pipe_answer} == "ratelimit" ]]; then
    log_msg "At least one ratelimit was applied"
    notify_error "${com_pipe_answer}"
  elif [[ ${com_pipe_answer} == "mail_queue_status" ]]; then
    log_msg "Mail queue status is critical"
    notify_error "${com_pipe_answer}"
  elif [[ ${com_pipe_answer} == "external_checks" ]]; then
    log_msg "Your mailcow is an open relay!"
    # Define $2 to override message text, else print service was restarted at ...
    notify_error "${com_pipe_answer}" "Please stop mailcow now and check your network configuration!"
  elif [[ ${com_pipe_answer} == "mysql_repl_checks" ]]; then
    log_msg "MySQL replication is not working properly"
    # Define $2 to override message text, else print service was restarted at ...
    # Once mail per 10 minutes
    notify_error "${com_pipe_answer}" "Please check the SQL replication status" 600
  elif [[ ${com_pipe_answer} == "dovecot_repl_checks" ]]; then
    log_msg "Dovecot replication is not working properly"
    # Define $2 to override message text, else print service was restarted at ...
    # Once mail per 10 minutes
    notify_error "${com_pipe_answer}" "Please check the Dovecot replicator status" 600
  elif [[ ${com_pipe_answer} == "certcheck" ]]; then
    log_msg "Certificates are about to expire"
    # Define $2 to override message text, else print service was restarted at ...
    # Only mail once a day
    notify_error "${com_pipe_answer}" "Please renew your certificate" 86400
  elif [[ ${com_pipe_answer} == "acme-mailcow" ]]; then
    log_msg "acme-mailcow did not complete successfully"
    # Define $2 to override message text, else print service was restarted at ...
    notify_error "${com_pipe_answer}" "Please check acme-mailcow for further information."
  elif [[ ${com_pipe_answer} == "fail2ban" ]]; then
    F2B_RES=($(timeout 4s ${REDIS_CMDLINE} --raw GET F2B_RES 2> /dev/null))
    if [[ ! -z "${F2B_RES}" ]]; then
      ${REDIS_CMDLINE} DEL F2B_RES > /dev/null
      host=
      for host in "${F2B_RES[@]}"; do
        log_msg "Banned ${host}"
        rm /tmp/fail2ban 2> /dev/null
        timeout 2s whois "${host}" > /tmp/fail2ban
        [[ ${WATCHDOG_NOTIFY_BAN} =~ ^([yY][eE][sS]|[yY])+$ ]] && notify_error "${com_pipe_answer}" "IP ban: ${host}"
      done
    fi
  elif [[ ${com_pipe_answer} =~ .+-mailcow ]]; then
    kill -STOP ${BACKGROUND_TASKS[*]}
    sleep 10
    CONTAINER_ID=$(curl --silent --insecure https://dockerapi/containers/json | jq -r ".[] | {name: .Config.Labels[\"com.docker.compose.service\"], project: .Config.Labels[\"com.docker.compose.project\"], id: .Id}" | jq -rc "select( .name | tostring | contains(\"${com_pipe_answer}\")) | select( .project | tostring | contains(\"${COMPOSE_PROJECT_NAME,,}\")) | .id")
    if [[ ! -z ${CONTAINER_ID} ]]; then
      if [[ "${com_pipe_answer}" == "php-fpm-mailcow" ]]; then
        HAS_INITDB=$(curl --silent --insecure -XPOST https://dockerapi/containers/${CONTAINER_ID}/top | jq '.msg.Processes[] | contains(["php -c /usr/local/etc/php -f /web/inc/init_db.inc.php"])' | grep true)
      fi
      S_RUNNING=$(($(date +%s) - $(curl --silent --insecure https://dockerapi/containers/${CONTAINER_ID}/json | jq .State.StartedAt | xargs -n1 date +%s -d)))
      if [ ${S_RUNNING} -lt 360 ]; then
        log_msg "Container is running for less than 360 seconds, skipping action..."
      elif [[ ! -z ${HAS_INITDB} ]]; then
        log_msg "Database is being initialized by php-fpm-mailcow, not restarting but delaying checks for a minute..."
        sleep 60
      else
        log_msg "Sending restart command to ${CONTAINER_ID}..."
        curl --silent --insecure -XPOST https://dockerapi/containers/${CONTAINER_ID}/restart
        notify_error "${com_pipe_answer}"
        log_msg "Wait for restarted container to settle and continue watching..."
        sleep 35
      fi
    fi
    kill -CONT ${BACKGROUND_TASKS[*]}
    sleep 1
    kill -USR1 ${BACKGROUND_TASKS[*]}
  fi
done
<|MERGE_RESOLUTION|>--- conflicted
+++ resolved
@@ -770,13 +770,9 @@
 }
 
 # Notify about start
-<<<<<<< HEAD
-if [[ ! -z ${WATCHDOG_NOTIFY_EMAIL} ]] && [[ ${WATCHDOG_NOTIFY_START} =~ ^([yY][eE][sS]|[yY])+$ ]]; then
-  mail_error "watchdog-mailcow" "Watchdog started monitoring mailcow."
+if [[ ${WATCHDOG_NOTIFY_START} =~ ^([yY][eE][sS]|[yY])+$ ]]; then
+  notify_error "watchdog-mailcow" "Watchdog started monitoring mailcow."
 fi
-=======
-notify_error "watchdog-mailcow" "Watchdog started monitoring mailcow."
->>>>>>> 66b9245b
 
 # Create watchdog agents
 
